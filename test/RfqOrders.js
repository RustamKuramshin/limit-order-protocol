const hre = require('hardhat');
const { ethers } = hre;
const { expect, time, profileEVM, trackReceivedTokenAndTx, getPermit2, permit2Contract, trim0x } = require('@1inch/solidity-utils');
const { loadFixture } = require('@nomicfoundation/hardhat-network-helpers');
const { buildOrderRFQ, signOrder, fillWithMakingAmount, unwrapWethTaker, buildMakerTraits, buildOrderData, buildTakerTraits } = require('./helpers/orderUtils');
const { getPermit } = require('./helpers/eip712');
const { deploySwapTokens } = require('./helpers/fixtures');
const { constants } = require('ethers');

describe('RFQ Orders in LimitOrderProtocol', function () {
    let addr, addr1, addr2;

    before(async function () {
        [addr, addr1, addr2] = await ethers.getSigners();
    });

    const initContracts = async function () {
        const { dai, weth, swap, chainId, usdc } = await loadFixture(deploySwapTokens);

        await dai.mint(addr.address, '1000000');
        await dai.mint(addr1.address, '1000000');
        await weth.deposit({ value: '1000000' });
        await weth.connect(addr1).deposit({ value: '1000000' });

        await dai.approve(swap.address, '1000000');
        await weth.approve(swap.address, '1000000');
        await dai.connect(addr1).approve(swap.address, '1000000');
        await weth.connect(addr1).approve(swap.address, '1000000');

        await usdc.mint(addr.address, '1000000');
        await usdc.approve(swap.address, '1000000');

        return { dai, weth, swap, chainId, usdc };
    };

    describe('wip', function () {
        it('should swap fully based on RFQ signature', async function () {
            // Order: 1 DAI => 1 WETH
            // Swap:  1 DAI => 1 WETH
            const { dai, weth, swap, chainId } = await loadFixture(initContracts);

            for (const nonce of [1, 2]) {
                const order = buildOrderRFQ({
                    maker: addr1.address,
                    makerAsset: dai.address,
                    takerAsset: weth.address,
                    makingAmount: 1,
                    takingAmount: 1,
                    makerTraits: buildMakerTraits({ nonce }),
                });
                const signature = await signOrder(order, chainId, swap.address, addr1);

                const makerDai = await dai.balanceOf(addr1.address);
                const takerDai = await dai.balanceOf(addr.address);
                const makerWeth = await weth.balanceOf(addr1.address);
                const takerWeth = await weth.balanceOf(addr.address);

                const { r, _vs: vs } = ethers.utils.splitSignature(signature);
                const receipt = await swap.fillOrder(order, r, vs, 1, fillWithMakingAmount(1));

                if (hre.__SOLIDITY_COVERAGE_RUNNING === undefined) {
                    expect(
                        await profileEVM(ethers.provider, receipt.hash, ['CALL', 'STATICCALL', 'SSTORE', 'SLOAD', 'EXTCODESIZE']),
                    ).to.be.deep.equal([2, 1, 7, 7, 0]);
                }

                expect(await dai.balanceOf(addr1.address)).to.equal(makerDai.sub(1));
                expect(await dai.balanceOf(addr.address)).to.equal(takerDai.add(1));
                expect(await weth.balanceOf(addr1.address)).to.equal(makerWeth.add(1));
                expect(await weth.balanceOf(addr.address)).to.equal(takerWeth.sub(1));
            }
        });
    });

    describe('Permit', function () {
        describe('fillOrderToWithPermit', function () {
            it('DAI => WETH', async function () {
                const { dai, weth, swap, chainId } = await loadFixture(initContracts);
                const order = buildOrderRFQ({
                    maker: addr1.address,
                    makerAsset: dai.address,
                    takerAsset: weth.address,
                    makingAmount: 1,
                    takingAmount: 1,
                    makerTraits: buildMakerTraits({ nonce: 1 }),
                });
                const signature = await signOrder(order, chainId, swap.address, addr1);

                const permit = await getPermit(addr.address, addr, weth, '1', chainId, swap.address, '1');

                const makerDai = await dai.balanceOf(addr1.address);
                const takerDai = await dai.balanceOf(addr.address);
                const makerWeth = await weth.balanceOf(addr1.address);
                const takerWeth = await weth.balanceOf(addr.address);

                const { r, _vs: vs } = ethers.utils.splitSignature(signature);
                const takerTraits = buildTakerTraits({
                    minReturn: 1,
                    makingAmount: true,
                    takerPermit: order.takerAsset + trim0x(permit),
                });
                await swap.fillOrderArgs(order, r, vs, 1, takerTraits.traits, takerTraits.args);

                expect(await dai.balanceOf(addr1.address)).to.equal(makerDai.sub(1));
                expect(await dai.balanceOf(addr.address)).to.equal(takerDai.add(1));
                expect(await weth.balanceOf(addr1.address)).to.equal(makerWeth.add(1));
                expect(await weth.balanceOf(addr.address)).to.equal(takerWeth.sub(1));
            });

            it('DAI => WETH, permit2', async function () {
                const { dai, weth, swap, chainId } = await loadFixture(initContracts);
                const order = buildOrderRFQ({
                    maker: addr1.address,
                    makerAsset: dai.address,
                    takerAsset: weth.address,
                    makingAmount: 1,
                    takingAmount: 1,
                    makerTraits: buildMakerTraits({ nonce: 1, usePermit2: true }),
                });
                const signature = await signOrder(order, chainId, swap.address, addr1);

                const permit2 = await permit2Contract();
                await dai.connect(addr1).approve(permit2.address, 1);
                const permit = await getPermit2(addr1, dai.address, chainId, swap.address, 1);

                const makerDai = await dai.balanceOf(addr1.address);
                const takerDai = await dai.balanceOf(addr.address);
                const makerWeth = await weth.balanceOf(addr1.address);
                const takerWeth = await weth.balanceOf(addr.address);

                const { r, _vs: vs } = ethers.utils.splitSignature(signature);
                const takerTraits = buildTakerTraits({
                    minReturn: 1,
                    makingAmount: true,
                    takerPermit: order.takerAsset + trim0x(permit),
                });
                await swap.fillOrderArgs(order, r, vs, 1, takerTraits.traits, takerTraits.args);

                expect(await dai.balanceOf(addr1.address)).to.equal(makerDai.sub(1));
                expect(await dai.balanceOf(addr.address)).to.equal(takerDai.add(1));
                expect(await weth.balanceOf(addr1.address)).to.equal(makerWeth.add(1));
                expect(await weth.balanceOf(addr.address)).to.equal(takerWeth.sub(1));
            });

            it('rejects reused signature', async function () {
                const { dai, weth, swap, chainId } = await loadFixture(initContracts);
                const order = buildOrderRFQ({
                    maker: addr1.address,
                    makerAsset: dai.address,
                    takerAsset: weth.address,
                    makingAmount: 1,
                    takingAmount: 1,
                    makerTraits: buildMakerTraits({ nonce: 1 }),
                });
                const signature = await signOrder(order, chainId, swap.address, addr1);

                const permit = await getPermit(addr.address, addr, weth, '1', chainId, swap.address, '1');
                const { r, _vs: vs } = ethers.utils.splitSignature(signature);
<<<<<<< HEAD
                const tx = await swap.populateTransaction.fillOrderToWithPermit(order, r, vs, 1, 1, addr.address, permit, emptyInteraction);
                await addr.sendTransaction(tx);
                await expect(addr.sendTransaction(tx)).to.be.revertedWithCustomError(swap, 'InvalidPermitTransfer');
=======
                const takerTraits = buildTakerTraits({
                    minReturn: 1,
                    takerPermit: order.takerAsset + trim0x(permit),
                });
                const requestFunc = () => swap.fillOrderArgs(order, r, vs, 1, takerTraits.traits, takerTraits.args);
                await requestFunc();
                await expect(requestFunc()).to.be.revertedWith('ERC20Permit: invalid signature');
>>>>>>> 58bed0a4
            });

            it('rejects other signature', async function () {
                const { dai, weth, swap, chainId } = await loadFixture(initContracts);
                const order = buildOrderRFQ({
                    maker: addr1.address,
                    makerAsset: dai.address,
                    takerAsset: weth.address,
                    makingAmount: 1,
                    takingAmount: 1,
                    makerTraits: buildMakerTraits({ nonce: 1 }),
                });
                const signature = await signOrder(order, chainId, swap.address, addr1);

                const permit = await getPermit(addr.address, addr2, weth, '1', chainId, swap.address, '1');
                const { r, _vs: vs } = ethers.utils.splitSignature(signature);
                const takerTraits = buildTakerTraits({ takerPermit: order.takerAsset + trim0x(permit), minReturn: 1 });
                await expect(swap.fillOrderArgs(order, r, vs, 1, takerTraits.traits, takerTraits.args)).to.be.revertedWith('ERC20Permit: invalid signature');
            });

            it('rejects expired permit', async function () {
                const deadline = (await time.latest()) - time.duration.weeks(1);
                const { dai, weth, swap, chainId } = await loadFixture(initContracts);
                const order = buildOrderRFQ({
                    maker: addr1.address,
                    makerAsset: dai.address,
                    takerAsset: weth.address,
                    makingAmount: 1,
                    takingAmount: 1,
                    makerTraits: buildMakerTraits({ nonce: 1 }),
                });
                const signature = await signOrder(order, chainId, swap.address, addr1);

                const permit = await getPermit(addr.address, addr1, weth, '1', chainId, swap.address, '1', deadline);
                const { r, _vs: vs } = ethers.utils.splitSignature(signature);
                const takerTraits = buildTakerTraits({
                    minReturn: 1,
                    takerPermit: order.takerAsset + trim0x(permit),
                });
                await expect(swap.fillOrderArgs(order, r, vs, 1, takerTraits.traits, takerTraits.args)).to.be.revertedWith('ERC20Permit: expired deadline');
            });
        });
    });

    describe('Order Cancelation', function () {
        it('should cancel own order', async function () {
            const { swap, dai, weth, chainId } = await loadFixture(initContracts);

            const orderNonce = 1;
            const order = buildOrderRFQ({
                maker: addr1.address,
                makerAsset: dai.address,
                takerAsset: weth.address,
                makingAmount: 1,
                takingAmount: 1,
                makerTraits: buildMakerTraits({ nonce: orderNonce, allowMultipleFills: false }),
            });
            const data = buildOrderData(chainId, swap.address, order);
            const orderHash = ethers.utils._TypedDataEncoder.hash(data.domain, data.types, data.value);

            await swap.cancelOrder(order.makerTraits, orderHash);
            const invalidator = await swap.bitInvalidatorForOrder(addr.address, orderNonce);
            expect(invalidator).to.equal('2');
        });

        it('should cancel own order with huge number', async function () {
            const { swap, dai, weth, chainId } = await loadFixture(initContracts);
            const order = buildOrderRFQ({
                maker: addr1.address,
                makerAsset: dai.address,
                takerAsset: weth.address,
                makingAmount: 1,
                takingAmount: 1,
                makerTraits: buildMakerTraits({ nonce: 1023, allowMultipleFills: false }),
            });
            const data = buildOrderData(chainId, swap.address, order);
            const orderHash = ethers.utils._TypedDataEncoder.hash(data.domain, data.types, data.value);

            await swap.cancelOrder(order.makerTraits, orderHash);
            const invalidator = await swap.bitInvalidatorForOrder(addr.address, '1023');
            expect(invalidator).to.equal(1n << 255n);
        });

        it('should not fill cancelled order', async function () {
            const { dai, weth, swap, chainId } = await loadFixture(initContracts);
            const order = buildOrderRFQ({
                maker: addr1.address,
                makerAsset: dai.address,
                takerAsset: weth.address,
                makingAmount: 1,
                takingAmount: 1,
                makerTraits: buildMakerTraits({ nonce: 1, allowMultipleFills: false }),
            });
            const data = buildOrderData(chainId, swap.address, order);
            const orderHash = ethers.utils._TypedDataEncoder.hash(data.domain, data.types, data.value);

            const signature = await signOrder(order, chainId, swap.address, addr1);
            await swap.connect(addr1).cancelOrder(order.makerTraits, orderHash);

            const { r, _vs: vs } = ethers.utils.splitSignature(signature);
            await expect(
                swap.fillOrder(order, r, vs, 1, fillWithMakingAmount(1)),
            ).to.be.revertedWithCustomError(swap, 'BitInvalidatedOrder');
        });
    });

    describe('Expiration', function () {
        it('should fill RFQ order when not expired', async function () {
            const { dai, weth, swap, chainId } = await loadFixture(initContracts);
            const order = buildOrderRFQ({
                maker: addr1.address,
                makerAsset: dai.address,
                takerAsset: weth.address,
                makingAmount: 1,
                takingAmount: 1,
                makerTraits: buildMakerTraits({ nonce: 1 }),
            });
            const signature = await signOrder(order, chainId, swap.address, addr1);

            const makerDai = await dai.balanceOf(addr1.address);
            const takerDai = await dai.balanceOf(addr.address);
            const makerWeth = await weth.balanceOf(addr1.address);
            const takerWeth = await weth.balanceOf(addr.address);

            const { r, _vs: vs } = ethers.utils.splitSignature(signature);
            await swap.fillOrder(order, r, vs, 1, fillWithMakingAmount(1));

            expect(await dai.balanceOf(addr1.address)).to.equal(makerDai.sub(1));
            expect(await dai.balanceOf(addr.address)).to.equal(takerDai.add(1));
            expect(await weth.balanceOf(addr1.address)).to.equal(makerWeth.add(1));
            expect(await weth.balanceOf(addr.address)).to.equal(takerWeth.sub(1));
        });

        it('should partial fill RFQ order', async function () {
            const { dai, weth, swap, chainId } = await loadFixture(initContracts);
            const order = buildOrderRFQ({
                maker: addr1.address,
                makerAsset: dai.address,
                takerAsset: weth.address,
                makingAmount: 2,
                takingAmount: 2,
                makerTraits: buildMakerTraits({ nonce: 1 }),
            });
            const signature = await signOrder(order, chainId, swap.address, addr1);

            const makerDai = await dai.balanceOf(addr1.address);
            const takerDai = await dai.balanceOf(addr.address);
            const makerWeth = await weth.balanceOf(addr1.address);
            const takerWeth = await weth.balanceOf(addr.address);

            const { r, _vs: vs } = ethers.utils.splitSignature(signature);
            await swap.fillOrder(order, r, vs, 1, fillWithMakingAmount(1));

            expect(await dai.balanceOf(addr1.address)).to.equal(makerDai.sub(1));
            expect(await dai.balanceOf(addr.address)).to.equal(takerDai.add(1));
            expect(await weth.balanceOf(addr1.address)).to.equal(makerWeth.add(1));
            expect(await weth.balanceOf(addr.address)).to.equal(takerWeth.sub(1));
        });

        it('should fully fill RFQ order', async function () {
            const { dai, weth, swap, chainId } = await loadFixture(initContracts);
            const order = buildOrderRFQ({
                maker: addr1.address,
                makerAsset: dai.address,
                takerAsset: weth.address,
                makingAmount: 1,
                takingAmount: 1,
                makerTraits: buildMakerTraits({ nonce: 1 }),
            });
            const signature = await signOrder(order, chainId, swap.address, addr1);

            const makerDai = await dai.balanceOf(addr1.address);
            const takerDai = await dai.balanceOf(addr.address);
            const makerWeth = await weth.balanceOf(addr1.address);
            const takerWeth = await weth.balanceOf(addr.address);

            const { r, _vs: vs } = ethers.utils.splitSignature(signature);
            await swap.fillOrder(order, r, vs, 1, 1);

            expect(await dai.balanceOf(addr1.address)).to.equal(makerDai.sub(1));
            expect(await dai.balanceOf(addr.address)).to.equal(takerDai.add(1));
            expect(await weth.balanceOf(addr1.address)).to.equal(makerWeth.add(1));
            expect(await weth.balanceOf(addr.address)).to.equal(takerWeth.sub(1));
        });

        it('should not partial fill RFQ order when 0', async function () {
            const { dai, weth, swap, chainId } = await loadFixture(initContracts);
            const order = buildOrderRFQ({
                maker: addr1.address,
                makerAsset: dai.address,
                takerAsset: weth.address,
                makingAmount: 5,
                takingAmount: 10,
                makerTraits: buildMakerTraits({ nonce: 1 }),
            });
            const signature = await signOrder(order, chainId, swap.address, addr1);

            const { r, _vs: vs } = ethers.utils.splitSignature(signature);
            await expect(
                swap.fillOrder(order, r, vs, 1, 0),
            ).to.be.revertedWithCustomError(swap, 'SwapWithZeroAmount');
        });

        it('should not fill RFQ order when expired', async function () {
            const { dai, weth, swap, chainId } = await loadFixture(initContracts);
            const order = buildOrderRFQ({
                maker: addr1.address,
                makerAsset: dai.address,
                takerAsset: weth.address,
                makingAmount: 1,
                takingAmount: 1,
                makerTraits: buildMakerTraits({ expiry: await time.latest() }),
            });
            const signature = await signOrder(order, chainId, swap.address, addr1);

            const { r, _vs: vs } = ethers.utils.splitSignature(signature);
            await expect(
                swap.fillOrder(order, r, vs, fillWithMakingAmount(1), 1),
            ).to.be.revertedWithCustomError(swap, 'OrderExpired');
        });
    });

    describe('ETH fill', function () {
        it('should fill with ETH', async function () {
            const { dai, weth, swap, chainId } = await loadFixture(initContracts);
            const order = buildOrderRFQ({
                maker: addr1.address,
                makerAsset: dai.address,
                takerAsset: weth.address,
                makingAmount: 900,
                takingAmount: 3,
                makerTraits: buildMakerTraits({ nonce: 1 }),
            });

            const signature = await signOrder(order, chainId, swap.address, addr1);

            const makerDai = await dai.balanceOf(addr1.address);
            const takerDai = await dai.balanceOf(addr.address);
            const makerWeth = await weth.balanceOf(addr1.address);
            const takerWeth = await weth.balanceOf(addr.address);

            const { r, _vs: vs } = ethers.utils.splitSignature(signature);
            await swap.fillOrder(order, r, vs, 3, 900, { value: 3 });

            expect(await dai.balanceOf(addr1.address)).to.equal(makerDai.sub(900));
            expect(await dai.balanceOf(addr.address)).to.equal(takerDai.add(900));
            expect(await weth.balanceOf(addr1.address)).to.equal(makerWeth.add(3));
            expect(await weth.balanceOf(addr.address)).to.equal(takerWeth);
        });

        it('should receive ETH after fill', async function () {
            const { dai, weth, swap, chainId } = await loadFixture(initContracts);
            const order = buildOrderRFQ({
                maker: addr1.address,
                makerAsset: weth.address,
                takerAsset: dai.address,
                makingAmount: 3,
                takingAmount: 900,
                makerTraits: buildMakerTraits({ nonce: 1 }),
            });
            const signature = await signOrder(order, chainId, swap.address, addr1);

            const makerDai = await dai.balanceOf(addr1.address);
            const takerDai = await dai.balanceOf(addr.address);
            const makerWeth = await weth.balanceOf(addr1.address);
            const takerWeth = await weth.balanceOf(addr.address);

            const { r, _vs: vs } = ethers.utils.splitSignature(signature);
            await swap.fillOrder(order, r, vs, 3, unwrapWethTaker(fillWithMakingAmount(900)));

            expect(await dai.balanceOf(addr1.address)).to.equal(makerDai.add(900));
            expect(await dai.balanceOf(addr.address)).to.equal(takerDai.sub(900));
            expect(await weth.balanceOf(addr1.address)).to.equal(makerWeth.sub(3));
            expect(await weth.balanceOf(addr.address)).to.equal(takerWeth);
        });

        it('should revert if taker provided insufficient ETH', async function () {
            const { dai, weth, swap, chainId } = await loadFixture(initContracts);
            const order = buildOrderRFQ({
                maker: addr1.address,
                makerAsset: dai.address,
                takerAsset: weth.address,
                makingAmount: 900,
                takingAmount: 3,
                makerTraits: buildMakerTraits({ nonce: 1 }),
            });
            const signature = await signOrder(order, chainId, swap.address, addr1);

            const { r, _vs: vs } = ethers.utils.splitSignature(signature);
            await expect(
                swap.fillOrder(order, r, vs, 900, fillWithMakingAmount(3), { value: 2 }),
            ).to.be.revertedWithCustomError(swap, 'InvalidMsgValue');
        });

        it('should refund taker with exceeding ETH', async function () {
            const { dai, weth, swap, chainId } = await loadFixture(initContracts);
            const order = buildOrderRFQ({
                maker: addr1.address,
                makerAsset: dai.address,
                takerAsset: weth.address,
                makingAmount: 900,
                takingAmount: 3,
                makerTraits: buildMakerTraits({ nonce: 1 }),
            });
            const signature = await signOrder(order, chainId, swap.address, addr1);

            const { r, _vs: vs } = ethers.utils.splitSignature(signature);
            const promise = () => swap.fillOrder(order, r, vs, 900, fillWithMakingAmount(3), { value: 4 });
            const [ethDiff] = await trackReceivedTokenAndTx(ethers.provider, { address: constants.AddressZero }, addr.address, promise);
            expect(ethDiff).to.equal(-3n);
        });

        it('should reverted with takerAsset non-WETH and msg.value greater than 0', async function () {
            const { dai, swap, chainId, usdc } = await loadFixture(initContracts);

            const order = buildOrderRFQ({
                maker: addr1.address,
                makerAsset: dai.address,
                takerAsset: usdc.address,
                makingAmount: 900,
                takingAmount: 900,
                makerTraits: buildMakerTraits({ nonce: 1 }),
            });
            const signature = await signOrder(order, chainId, swap.address, addr1);

            const { r, _vs: vs } = ethers.utils.splitSignature(signature);
            await expect(
                swap.fillOrder(order, r, vs, 900, fillWithMakingAmount(900), { value: 1 }),
            ).to.be.revertedWithCustomError(swap, 'InvalidMsgValue');
        });
    });
});<|MERGE_RESOLUTION|>--- conflicted
+++ resolved
@@ -156,11 +156,6 @@
 
                 const permit = await getPermit(addr.address, addr, weth, '1', chainId, swap.address, '1');
                 const { r, _vs: vs } = ethers.utils.splitSignature(signature);
-<<<<<<< HEAD
-                const tx = await swap.populateTransaction.fillOrderToWithPermit(order, r, vs, 1, 1, addr.address, permit, emptyInteraction);
-                await addr.sendTransaction(tx);
-                await expect(addr.sendTransaction(tx)).to.be.revertedWithCustomError(swap, 'InvalidPermitTransfer');
-=======
                 const takerTraits = buildTakerTraits({
                     minReturn: 1,
                     takerPermit: order.takerAsset + trim0x(permit),
@@ -168,7 +163,6 @@
                 const requestFunc = () => swap.fillOrderArgs(order, r, vs, 1, takerTraits.traits, takerTraits.args);
                 await requestFunc();
                 await expect(requestFunc()).to.be.revertedWith('ERC20Permit: invalid signature');
->>>>>>> 58bed0a4
             });
 
             it('rejects other signature', async function () {
@@ -186,7 +180,9 @@
                 const permit = await getPermit(addr.address, addr2, weth, '1', chainId, swap.address, '1');
                 const { r, _vs: vs } = ethers.utils.splitSignature(signature);
                 const takerTraits = buildTakerTraits({ takerPermit: order.takerAsset + trim0x(permit), minReturn: 1 });
-                await expect(swap.fillOrderArgs(order, r, vs, 1, takerTraits.traits, takerTraits.args)).to.be.revertedWith('ERC20Permit: invalid signature');
+                await weth.approve(swap.address, 0);
+                await expect(swap.fillOrderArgs(order, r, vs, 1, takerTraits.traits, takerTraits.args))
+                    .to.be.revertedWith('ERC20Permit: invalid signature');
             });
 
             it('rejects expired permit', async function () {
@@ -208,7 +204,9 @@
                     minReturn: 1,
                     takerPermit: order.takerAsset + trim0x(permit),
                 });
-                await expect(swap.fillOrderArgs(order, r, vs, 1, takerTraits.traits, takerTraits.args)).to.be.revertedWith('ERC20Permit: expired deadline');
+                await weth.approve(swap.address, 0);
+                await expect(swap.fillOrderArgs(order, r, vs, 1, takerTraits.traits, takerTraits.args))
+                    .to.be.revertedWith('ERC20Permit: expired deadline');
             });
         });
     });
