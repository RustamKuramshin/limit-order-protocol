// SPDX-License-Identifier: MIT

pragma solidity 0.8.15;

import { EIP712 } from "@openzeppelin/contracts/utils/cryptography/draft-EIP712.sol";
import "@openzeppelin/contracts/token/ERC20/IERC20.sol";
import "@1inch/solidity-utils/contracts/libraries/SafeERC20.sol";

import "./helpers/AmountCalculator.sol";
import "./helpers/NonceManager.sol";
import "./helpers/PredicateHelper.sol";
import "./interfaces/IOrderMixin.sol";
import "./interfaces/NotificationReceiver.sol";
import "./libraries/ArgumentsDecoder.sol";
import "./libraries/Callib.sol";
import "./libraries/ECDSA.sol";
import "./OrderLib.sol";

/// @title Regular Limit Order mixin
abstract contract OrderMixin is
    IOrderMixin,
    EIP712,
    AmountCalculator,
    NonceManager,
    PredicateHelper
{
    using Callib for address;
    using SafeERC20 for IERC20;
    using ArgumentsDecoder for bytes;
    using OrderLib for OrderLib.Order;

    error UnknownOrder();
    error AccessDenied();
    error AlreadyFilled();
    error PermitLengthTooLow();
    error ZeroTargetIsForbidden();
    error RemainingAmountIsZero();
    error PrivateOrder();
    error BadSignature();
    error ReentrancyDetected();
    error PredicateIsNotTrue();
    error OnlyOneAmountShouldBeZero();
    error TakingAmountTooHigh();
    error MakingAmountTooLow();
    error SwapWithZeroAmount();
    error TransferFromMakerToTakerFailed();
    error TransferFromTakerToMakerFailed();
    error WrongAmount();
    error WrongGetter();
    error GetAmountCallFailed();

    /// @notice Emitted every time order gets filled, including partial fills
    event OrderFilled(
        address indexed maker,
        bytes32 orderHash,
        uint256 remaining
    );

    /// @notice Emitted when order gets cancelled
    event OrderCanceled(
        address indexed maker,
        bytes32 orderHash,
        uint256 remainingRaw
    );

    uint256 constant private _ORDER_DOES_NOT_EXIST = 0;
    uint256 constant private _ORDER_FILLED = 1;

    /// @notice Stores unfilled amounts for each order plus one.
    /// Therefore 0 means order doesn't exist and 1 means order was filled
    mapping(bytes32 => uint256) private _remaining;

    /**
<<<<<<< HEAD
     * @notice Returns unfilled amount for order. Throws if order does not exist
     * @param orderHash Order's hash. Can be obtained by the `hashOrder` function
     * @return amount Unfilled amount
     */
    function remaining(bytes32 orderHash) external view returns(uint256 /* amount */) {
=======
     * @notice See {IOrderMixin-remaining}.
     */
    function remaining(bytes32 orderHash) external view returns(uint256) {
>>>>>>> 3a201666
        uint256 amount = _remaining[orderHash];
        if (amount == _ORDER_DOES_NOT_EXIST) revert UnknownOrder();
        unchecked { amount -= 1; }
        return amount;
    }

    /**
<<<<<<< HEAD
     * @notice Returns unfilled amount for order
     * @param orderHash Order's hash. Can be obtained by the `hashOrder` function
     * @return rawAmount Unfilled amount of order plus one if order exists. Otherwise 0
     */
    function remainingRaw(bytes32 orderHash) external view returns(uint256 /* rawAmount */) {
=======
     * @notice See {IOrderMixin-remainingRaw}.
     */
    function remainingRaw(bytes32 orderHash) external view returns(uint256) {
>>>>>>> 3a201666
        return _remaining[orderHash];
    }

    /**
<<<<<<< HEAD
     * @notice Same as `remainingRaw` but for multiple orders
     * @param orderHashes Array of hashes
     * @return rawAmounts Array of amounts for each order plus one if order exists or 0 otherwise
     */
    function remainingsRaw(bytes32[] memory orderHashes) external view returns(uint256[] memory /* rawAmounts */) {
=======
     * @notice See {IOrderMixin-remainingsRaw}.
     */
    function remainingsRaw(bytes32[] memory orderHashes) external view returns(uint256[] memory) {
>>>>>>> 3a201666
        uint256[] memory results = new uint256[](orderHashes.length);
        for (uint256 i = 0; i < orderHashes.length; i++) {
            results[i] = _remaining[orderHashes[i]];
        }
        return results;
    }

    error SimulationResults(bool success, bytes res);

    /**
     * @notice See {IOrderMixin-simulate}.
     */
    function simulate(address target, bytes calldata data) external {
        // solhint-disable-next-line avoid-low-level-calls
        (bool success, bytes memory result) = target.delegatecall(data);
        revert SimulationResults(success, result);
    }

    /**
<<<<<<< HEAD
     * @notice Cancels order.
     * @dev Order is cancelled by setting remaining amount to _ORDER_FILLED value
     * @param order Order quote to cancel
     * @return orderRemaining Unfilled amount of order before cancellation
     * @return orderHash Hash of the filled order
=======
     * @notice See {IOrderMixin-cancelOrder}.
>>>>>>> 3a201666
     */
    function cancelOrder(OrderLib.Order calldata order) external returns(uint256 orderRemaining, bytes32 orderHash) {
        if (order.maker != msg.sender) revert AccessDenied();

        orderHash = hashOrder(order);
        orderRemaining = _remaining[orderHash];
        if (orderRemaining == _ORDER_FILLED) revert AlreadyFilled();
        emit OrderCanceled(msg.sender, orderHash, orderRemaining);
        _remaining[orderHash] = _ORDER_FILLED;
    }

    /**
<<<<<<< HEAD
     * @notice Fills an order. If one doesn't exist (first fill) it will be created using order.makerAssetData
     * @param order Order quote to fill
     * @param signature Signature to confirm quote ownership
     * @param makingAmount Making amount
     * @param takingAmount Taking amount
     * @param thresholdAmount Specifies maximum allowed takingAmount when takingAmount is zero, otherwise specifies minimum allowed makingAmount
     * @return actualMakingAmount Actual amount transferred from maker to taker
     * @return actualTakingAmount Actual amount transferred from taker to maker
     * @return orderHash Hash of the filled order
=======
     * @notice See {IOrderMixin-fillOrder}.
>>>>>>> 3a201666
     */
    function fillOrder(
        OrderLib.Order calldata order,
        bytes calldata signature,
        bytes calldata interaction,
        uint256 makingAmount,
        uint256 takingAmount,
        uint256 thresholdAmount
    ) external returns(uint256 /* actualMakingAmount */, uint256 /* actualTakingAmount */, bytes32 /* orderHash */) {
        return fillOrderTo(order, signature, interaction, makingAmount, takingAmount, thresholdAmount, msg.sender);
    }

    /**
<<<<<<< HEAD
     * @notice Same as `fillOrder` but calls permit first,
     * allowing to approve token spending and make a swap in one transaction.
     * Also allows to specify funds destination instead of `msg.sender`
     * @dev See tests for examples
     * @param order Order quote to fill
     * @param signature Signature to confirm quote ownership
     * @param makingAmount Making amount
     * @param takingAmount Taking amount
     * @param thresholdAmount Specifies maximum allowed takingAmount when takingAmount is zero, otherwise specifies minimum allowed makingAmount
     * @param target Address that will receive swap funds
     * @param permit Should consist of abiencoded token address and encoded `IERC20Permit.permit` call.
     * @return actualMakingAmount Actual amount transferred from maker to taker
     * @return actualTakingAmount Actual amount transferred from taker to maker
     * @return orderHash Hash of the filled order
=======
     * @notice See {IOrderMixin-fillOrderToWithPermit}.
>>>>>>> 3a201666
     */
    function fillOrderToWithPermit(
        OrderLib.Order calldata order,
        bytes calldata signature,
        bytes calldata interaction,
        uint256 makingAmount,
        uint256 takingAmount,
        uint256 thresholdAmount,
        address target,
        bytes calldata permit
    ) external returns(uint256 /* actualMakingAmount */, uint256 /* actualTakingAmount */, bytes32 /* orderHash */) {
        if (permit.length < 20) revert PermitLengthTooLow();
        {  // Stack too deep
            (address token, bytes calldata permitData) = permit.decodeTargetAndCalldata();
            IERC20(token).safePermit(permitData);
        }
        return fillOrderTo(order, signature, interaction, makingAmount, takingAmount, thresholdAmount, target);
    }

    /**
<<<<<<< HEAD
     * @notice Same as `fillOrder` but allows to specify funds destination instead of `msg.sender`
     * @param order_ Order quote to fill
     * @param signature Signature to confirm quote ownership
     * @param makingAmount Making amount
     * @param takingAmount Taking amount
     * @param thresholdAmount Specifies maximum allowed takingAmount when takingAmount is zero, otherwise specifies minimum allowed makingAmount
     * @param target Address that will receive swap funds
     * @return actualMakingAmount Actual amount transferred from maker to taker
     * @return actualTakingAmount Actual amount transferred from taker to maker
     * @return orderHash Hash of the filled order
=======
     * @notice See {IOrderMixin-fillOrderTo}.
>>>>>>> 3a201666
     */
    function fillOrderTo(
        OrderLib.Order calldata order_,
        bytes calldata signature,
        bytes calldata interaction,
        uint256 makingAmount,
        uint256 takingAmount,
        uint256 thresholdAmount,
        address target
    ) public returns(uint256 actualMakingAmount, uint256 actualTakingAmount, bytes32 orderHash) {
        if (target == address(0)) revert ZeroTargetIsForbidden();
        orderHash = hashOrder(order_);

        OrderLib.Order calldata order = order_; // Helps with "Stack too deep"
        actualMakingAmount = makingAmount;
        actualTakingAmount = takingAmount;

        {  // Stack too deep
            uint256 remainingMakerAmount = _remaining[orderHash];
            if (remainingMakerAmount == _ORDER_FILLED) revert RemainingAmountIsZero();
            if (order.allowedSender != address(0) && order.allowedSender != msg.sender) revert PrivateOrder();
            if (remainingMakerAmount == _ORDER_DOES_NOT_EXIST) {
                // First fill: validate order and permit maker asset
                if (!ECDSA.recoverOrIsValidSignature(order.maker, orderHash, signature)) revert BadSignature();
                remainingMakerAmount = order.makingAmount;

                bytes calldata permit = order.permit(); // Helps with "Stack too deep"
                if (permit.length >= 20) {
                    // proceed only if permit length is enough to store address
                    (address token, bytes calldata permitCalldata) = permit.decodeTargetAndCalldata();
                    IERC20(token).safePermit(permitCalldata);
                    if (_remaining[orderHash] != _ORDER_DOES_NOT_EXIST) revert ReentrancyDetected();
                }
            } else {
                unchecked { remainingMakerAmount -= 1; }
            }

            // Check if order is valid
            if (order.predicate().length > 0) {
                if (!checkPredicate(order)) revert PredicateIsNotTrue();
            }

            // Compute maker and taker assets amount
            if ((actualTakingAmount == 0) == (actualMakingAmount == 0)) {
                revert OnlyOneAmountShouldBeZero();
            } else if (actualTakingAmount == 0) {
                if (actualMakingAmount > remainingMakerAmount) {
                    actualMakingAmount = remainingMakerAmount;
                }
                actualTakingAmount = _getTakingAmount(order.getTakingAmount(), order.makingAmount, actualMakingAmount, order.takingAmount);
                // check that actual rate is not worse than what was expected
                // actualTakingAmount / actualMakingAmount <= thresholdAmount / makingAmount
                if (actualTakingAmount * makingAmount > thresholdAmount * actualMakingAmount) revert TakingAmountTooHigh();
            } else {
                actualMakingAmount = _getMakingAmount(order.getMakingAmount(), order.takingAmount, actualTakingAmount, order.makingAmount);
                if (actualMakingAmount > remainingMakerAmount) {
                    actualMakingAmount = remainingMakerAmount;
                    actualTakingAmount = _getTakingAmount(order.getTakingAmount(), order.makingAmount, actualMakingAmount, order.takingAmount);
                }
                // check that actual rate is not worse than what was expected
                // actualMakingAmount / actualTakingAmount >= thresholdAmount / takingAmount
                if (actualMakingAmount * takingAmount < thresholdAmount * actualTakingAmount) revert MakingAmountTooLow();
            }

            if (actualMakingAmount == 0 || actualTakingAmount == 0) revert SwapWithZeroAmount();

            // Update remaining amount in storage
            unchecked {
                remainingMakerAmount = remainingMakerAmount - actualMakingAmount;
                _remaining[orderHash] = remainingMakerAmount + 1;
            }
            emit OrderFilled(order_.maker, orderHash, remainingMakerAmount);
        }

        // Maker can handle funds interactively
        if (order.preInteraction().length >= 20) {
            // proceed only if interaction length is enough to store address
            (address interactionTarget, bytes calldata interactionData) = order.preInteraction().decodeTargetAndCalldata();
            PreInteractionNotificationReceiver(interactionTarget).fillOrderPreInteraction(
                msg.sender, order.makerAsset, order.takerAsset, actualMakingAmount, actualTakingAmount, interactionData
            );
        }

        // Maker => Taker
        if (!_callTransferFrom(
            order.makerAsset,
            order.maker,
            target,
            actualMakingAmount,
            order.makerAssetData()
        )) revert TransferFromMakerToTakerFailed();

        if (interaction.length >= 20) {
            // proceed only if interaction length is enough to store address
            (address interactionTarget, bytes calldata interactionData) = interaction.decodeTargetAndCalldata();
            uint256 offeredTakingAmount = InteractionNotificationReceiver(interactionTarget).fillOrderInteraction(
                msg.sender, order.makerAsset, order.takerAsset, actualMakingAmount, actualTakingAmount, interactionData
            );

            if (offeredTakingAmount > actualTakingAmount &&
                !OrderLib.getterIsFrozen(order.getMakingAmount()) &&
                !OrderLib.getterIsFrozen(order.getTakingAmount()))
            {
                actualTakingAmount = offeredTakingAmount;
            }
        }

        // Taker => Maker
        if (!_callTransferFrom(
            order.takerAsset,
            msg.sender,
            order.receiver == address(0) ? order.maker : order.receiver,
            actualTakingAmount,
            order.takerAssetData()
        )) revert TransferFromTakerToMakerFailed();

        // Maker can handle funds interactively
        if (order.postInteraction().length >= 20) {
            // proceed only if interaction length is enough to store address
            (address interactionTarget, bytes calldata interactionData) = order.postInteraction().decodeTargetAndCalldata();
            PostInteractionNotificationReceiver(interactionTarget).fillOrderPostInteraction(
                msg.sender, order.makerAsset, order.takerAsset, actualMakingAmount, actualTakingAmount, interactionData
            );
        }
    }

<<<<<<< HEAD
    /**
     * @notice Checks order predicate
     * @param order Order to check predicate for
     * @return result Predicate evaluation result. True if predicate allows to fill the order, false otherwise
     */
    function checkPredicate(OrderLib.Order calldata order) public view returns(bool /* result */) {
        (bool success, uint256 res) = address(this).staticcallForUint(order.predicate());
        return success && res == 1;
    }

    /**
     * @notice Returns hash for the fully encoded according to EIP712 standart order hash for the domain.
     * @param order Order to get hash for
     * @return orderHash Hash of the order
     */
    function hashOrder(OrderLib.Order calldata order) public view returns(bytes32 /* orderHash */) {
        return _hashTypedDataV4(order.hash());
=======
    /// @notice Checks order predicate
    function checkPredicate(OrderLib.Order calldata order) public view returns(bool) {
        (bool success, uint256 res) = _selfStaticCall(order.predicate());
        return success && res == 1;
    }

    function hashOrder(OrderLib.Order calldata order) public view returns(bytes32) {
        return order.hash(_domainSeparatorV4());
>>>>>>> 3a201666
    }

    function _callTransferFrom(address asset, address from, address to, uint256 amount, bytes calldata input) private returns(bool success) {
        bytes4 selector = IERC20.transferFrom.selector;
        assembly { // solhint-disable-line no-inline-assembly
            let data := mload(0x40)

            mstore(data, selector)
            mstore(add(data, 0x04), from)
            mstore(add(data, 0x24), to)
            mstore(add(data, 0x44), amount)
            calldatacopy(add(data, 0x64), input.offset, input.length)
            let status := call(gas(), asset, 0, data, add(100, input.length), 0x0, 0x20)
            success := and(status, or(iszero(returndatasize()), and(gt(returndatasize(), 31), eq(mload(0), 1))))
        }
    }

    function _getMakingAmount(bytes calldata getter, uint256 orderExpectedAmount, uint256 amount, uint256 orderResultAmount) private view returns(uint256) {
        if (getter.length == 0) {
            // Linear proportion
            return getMakingAmount(orderResultAmount, orderExpectedAmount, amount);
        }
        return _callGetter(getter, orderExpectedAmount, amount, orderResultAmount);
    }

    function _getTakingAmount(bytes calldata getter, uint256 orderExpectedAmount, uint256 amount, uint256 orderResultAmount) private view returns(uint256) {
        if (getter.length == 0) {
            // Linear proportion
            return getTakingAmount(orderExpectedAmount, orderResultAmount, amount);
        }
        return _callGetter(getter, orderExpectedAmount, amount, orderResultAmount);
    }

    function _callGetter(bytes calldata getter, uint256 orderExpectedAmount, uint256 amount, uint256 orderResultAmount) private view returns(uint256) {
        if (getter.length == 1) {
            if (OrderLib.getterIsFrozen(getter)) {
                // On "x" getter calldata only exact amount is allowed
                if (amount != orderExpectedAmount) revert WrongAmount();
                return orderResultAmount;
            } else {
                revert WrongGetter();
            }
        } else {
            (address target, bytes calldata data) = getter.decodeTargetAndCalldata();
            (bool success, bytes memory result) = target.staticcall(abi.encodePacked(data, amount));
            if (!success || result.length != 32) revert GetAmountCallFailed();
            return abi.decode(result, (uint256));
        }
    }
}<|MERGE_RESOLUTION|>--- conflicted
+++ resolved
@@ -71,17 +71,9 @@
     mapping(bytes32 => uint256) private _remaining;
 
     /**
-<<<<<<< HEAD
-     * @notice Returns unfilled amount for order. Throws if order does not exist
-     * @param orderHash Order's hash. Can be obtained by the `hashOrder` function
-     * @return amount Unfilled amount
+     * @notice See {IOrderMixin-remaining}.
      */
     function remaining(bytes32 orderHash) external view returns(uint256 /* amount */) {
-=======
-     * @notice See {IOrderMixin-remaining}.
-     */
-    function remaining(bytes32 orderHash) external view returns(uint256) {
->>>>>>> 3a201666
         uint256 amount = _remaining[orderHash];
         if (amount == _ORDER_DOES_NOT_EXIST) revert UnknownOrder();
         unchecked { amount -= 1; }
@@ -89,32 +81,16 @@
     }
 
     /**
-<<<<<<< HEAD
-     * @notice Returns unfilled amount for order
-     * @param orderHash Order's hash. Can be obtained by the `hashOrder` function
-     * @return rawAmount Unfilled amount of order plus one if order exists. Otherwise 0
+     * @notice See {IOrderMixin-remainingRaw}.
      */
     function remainingRaw(bytes32 orderHash) external view returns(uint256 /* rawAmount */) {
-=======
-     * @notice See {IOrderMixin-remainingRaw}.
-     */
-    function remainingRaw(bytes32 orderHash) external view returns(uint256) {
->>>>>>> 3a201666
         return _remaining[orderHash];
     }
 
     /**
-<<<<<<< HEAD
-     * @notice Same as `remainingRaw` but for multiple orders
-     * @param orderHashes Array of hashes
-     * @return rawAmounts Array of amounts for each order plus one if order exists or 0 otherwise
+     * @notice See {IOrderMixin-remainingsRaw}.
      */
     function remainingsRaw(bytes32[] memory orderHashes) external view returns(uint256[] memory /* rawAmounts */) {
-=======
-     * @notice See {IOrderMixin-remainingsRaw}.
-     */
-    function remainingsRaw(bytes32[] memory orderHashes) external view returns(uint256[] memory) {
->>>>>>> 3a201666
         uint256[] memory results = new uint256[](orderHashes.length);
         for (uint256 i = 0; i < orderHashes.length; i++) {
             results[i] = _remaining[orderHashes[i]];
@@ -134,15 +110,7 @@
     }
 
     /**
-<<<<<<< HEAD
-     * @notice Cancels order.
-     * @dev Order is cancelled by setting remaining amount to _ORDER_FILLED value
-     * @param order Order quote to cancel
-     * @return orderRemaining Unfilled amount of order before cancellation
-     * @return orderHash Hash of the filled order
-=======
      * @notice See {IOrderMixin-cancelOrder}.
->>>>>>> 3a201666
      */
     function cancelOrder(OrderLib.Order calldata order) external returns(uint256 orderRemaining, bytes32 orderHash) {
         if (order.maker != msg.sender) revert AccessDenied();
@@ -155,19 +123,7 @@
     }
 
     /**
-<<<<<<< HEAD
-     * @notice Fills an order. If one doesn't exist (first fill) it will be created using order.makerAssetData
-     * @param order Order quote to fill
-     * @param signature Signature to confirm quote ownership
-     * @param makingAmount Making amount
-     * @param takingAmount Taking amount
-     * @param thresholdAmount Specifies maximum allowed takingAmount when takingAmount is zero, otherwise specifies minimum allowed makingAmount
-     * @return actualMakingAmount Actual amount transferred from maker to taker
-     * @return actualTakingAmount Actual amount transferred from taker to maker
-     * @return orderHash Hash of the filled order
-=======
      * @notice See {IOrderMixin-fillOrder}.
->>>>>>> 3a201666
      */
     function fillOrder(
         OrderLib.Order calldata order,
@@ -181,24 +137,7 @@
     }
 
     /**
-<<<<<<< HEAD
-     * @notice Same as `fillOrder` but calls permit first,
-     * allowing to approve token spending and make a swap in one transaction.
-     * Also allows to specify funds destination instead of `msg.sender`
-     * @dev See tests for examples
-     * @param order Order quote to fill
-     * @param signature Signature to confirm quote ownership
-     * @param makingAmount Making amount
-     * @param takingAmount Taking amount
-     * @param thresholdAmount Specifies maximum allowed takingAmount when takingAmount is zero, otherwise specifies minimum allowed makingAmount
-     * @param target Address that will receive swap funds
-     * @param permit Should consist of abiencoded token address and encoded `IERC20Permit.permit` call.
-     * @return actualMakingAmount Actual amount transferred from maker to taker
-     * @return actualTakingAmount Actual amount transferred from taker to maker
-     * @return orderHash Hash of the filled order
-=======
      * @notice See {IOrderMixin-fillOrderToWithPermit}.
->>>>>>> 3a201666
      */
     function fillOrderToWithPermit(
         OrderLib.Order calldata order,
@@ -219,20 +158,7 @@
     }
 
     /**
-<<<<<<< HEAD
-     * @notice Same as `fillOrder` but allows to specify funds destination instead of `msg.sender`
-     * @param order_ Order quote to fill
-     * @param signature Signature to confirm quote ownership
-     * @param makingAmount Making amount
-     * @param takingAmount Taking amount
-     * @param thresholdAmount Specifies maximum allowed takingAmount when takingAmount is zero, otherwise specifies minimum allowed makingAmount
-     * @param target Address that will receive swap funds
-     * @return actualMakingAmount Actual amount transferred from maker to taker
-     * @return actualTakingAmount Actual amount transferred from taker to maker
-     * @return orderHash Hash of the filled order
-=======
      * @notice See {IOrderMixin-fillOrderTo}.
->>>>>>> 3a201666
      */
     function fillOrderTo(
         OrderLib.Order calldata order_,
@@ -359,34 +285,19 @@
         }
     }
 
-<<<<<<< HEAD
-    /**
-     * @notice Checks order predicate
-     * @param order Order to check predicate for
-     * @return result Predicate evaluation result. True if predicate allows to fill the order, false otherwise
-     */
-    function checkPredicate(OrderLib.Order calldata order) public view returns(bool /* result */) {
-        (bool success, uint256 res) = address(this).staticcallForUint(order.predicate());
-        return success && res == 1;
-    }
-
-    /**
-     * @notice Returns hash for the fully encoded according to EIP712 standart order hash for the domain.
-     * @param order Order to get hash for
-     * @return orderHash Hash of the order
-     */
-    function hashOrder(OrderLib.Order calldata order) public view returns(bytes32 /* orderHash */) {
-        return _hashTypedDataV4(order.hash());
-=======
-    /// @notice Checks order predicate
+    /**
+     * @notice See {IOrderMixin-checkPredicate}.
+     */
     function checkPredicate(OrderLib.Order calldata order) public view returns(bool) {
         (bool success, uint256 res) = _selfStaticCall(order.predicate());
         return success && res == 1;
     }
 
+    /**
+     * @notice See {IOrderMixin-hashOrder}.
+     */
     function hashOrder(OrderLib.Order calldata order) public view returns(bytes32) {
         return order.hash(_domainSeparatorV4());
->>>>>>> 3a201666
     }
 
     function _callTransferFrom(address asset, address from, address to, uint256 amount, bytes calldata input) private returns(bool success) {
