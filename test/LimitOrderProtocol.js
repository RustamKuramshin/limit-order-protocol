const hre = require('hardhat');
const { ethers, tracer } = hre;
<<<<<<< HEAD
const { expect, time, constants } = require('@1inch/solidity-utils');
const { fillWithMakingAmount, unwrapWethTaker, buildMakerTraits, buildMakerTraitsRFQ, buildOrder, signOrder, buildOrderData, buildTakerTraits, compactSignature } = require('./helpers/orderUtils');
=======
const { expect, time, constants, getPermit2, permit2Contract } = require('@1inch/solidity-utils');
const { fillWithMakingAmount, unwrapWethTaker, buildMakerTraits, buildMakerTraitsRFQ, buildOrder, signOrder, buildOrderData, buildTakerTraits } = require('./helpers/orderUtils');
>>>>>>> eeb1a006
const { getPermit, withTarget } = require('./helpers/eip712');
const { joinStaticCalls, ether, findTrace, countAllItems } = require('./helpers/utils');
const { loadFixture } = require('@nomicfoundation/hardhat-network-helpers');
const { deploySwapTokens, deployArbitraryPredicate } = require('./helpers/fixtures');
const { BigNumber } = require('ethers');

describe('LimitOrderProtocol', function () {
    let addr, addr1, addr2;

    before(async function () {
        [addr, addr1, addr2] = await ethers.getSigners();
    });

<<<<<<< HEAD
    async function initContracts (dai, weth, swap) {
        await dai.mint(addr1, ether('1000000'));
        await dai.mint(addr, ether('1000000'));
        await weth.deposit({ value: ether('100') });
        await weth.connect(addr1).deposit({ value: ether('100') });
        await dai.approve(swap, ether('1000000'));
        await dai.connect(addr1).approve(swap, ether('1000000'));
        await weth.approve(swap, ether('100'));
        await weth.connect(addr1).approve(swap, ether('100'));
=======
    async function deployContractsAndInit () {
        const { dai, weth, usdc, swap, chainId } = await deploySwapTokens();
        const tokens = { dai, weth, usdc };
        const contracts = { swap };

        await dai.mint(addr1.address, ether('1000000'));
        await dai.mint(addr.address, ether('1000000'));
        await weth.deposit({ value: ether('100') });
        await weth.connect(addr1).deposit({ value: ether('100') });
        await dai.approve(swap.address, ether('1000000'));
        await dai.connect(addr1).approve(swap.address, ether('1000000'));
        await weth.approve(swap.address, ether('100'));
        await weth.connect(addr1).approve(swap.address, ether('100'));

        const ETHOrders = await ethers.getContractFactory('ETHOrders');
        contracts.ethOrders = await ETHOrders.deploy(weth.address, swap.address);
        await contracts.ethOrders.deployed();
        const orderLibFactory = await ethers.getContractFactory('OrderLib');

        const { arbitraryPredicate } = await deployArbitraryPredicate();
        contracts.arbitraryPredicate = arbitraryPredicate;

        const permits = { taker: {}, maker: {} };
        // Taker permit
        permits.taker.order = buildOrder({
            makerAsset: dai.address,
            takerAsset: weth.address,
            makingAmount: 1,
            takingAmount: 1,
            maker: addr1.address,
        });
        const { r, _vs: vs } = ethers.utils.splitSignature(await signOrder(permits.taker.order, chainId, swap.address, addr1));
        permits.taker.signature = { r, vs };

        // Maker permit
        const deadline = (await time.latest()) + time.duration.weeks(1);
        const permit = withTarget(
            weth.address,
            await getPermit(addr.address, addr, weth, '1', chainId, swap.address, '1', deadline),
        );
        const permit2 = withTarget(
            weth.address,
            await getPermit2(addr, weth.address, chainId, swap.address, 1, false, constants.MAX_UINT48, deadline),
        );
        permits.maker.permit = permit;
        permits.maker.permit2 = permit2;
        permits.maker.order = buildOrder(
            {
                makerAsset: weth.address,
                takerAsset: dai.address,
                makingAmount: 1,
                takingAmount: 1,
                maker: addr.address,
            },
            {
                permit,
            },
        );

        permits.maker.orderPermit2 = buildOrder(
            {
                makerAsset: weth.address,
                takerAsset: dai.address,
                makingAmount: 1,
                takingAmount: 1,
                maker: addr.address,
                makerTraits: buildMakerTraits({ usePermit2: true }),
            },
            {
                permit: permit2,
            },
        );
        contracts.permit2Contract = await permit2Contract();
        await weth.approve(contracts.permit2Contract.address, 1);
        const { r: r1, _vs: vs1 } = ethers.utils.splitSignature(await signOrder(permits.maker.order, chainId, swap.address, addr));
        const { r: r2, _vs: vs2 } = ethers.utils.splitSignature(await signOrder(permits.maker.orderPermit2, chainId, swap.address, addr));
        permits.maker.signature = { r: r1, vs: vs1 };
        permits.maker.signaturePermit2 = { r: r2, vs: vs2 };

        return { tokens, contracts, chainId, orderLibFactory, permits, deadline };
>>>>>>> eeb1a006
    };

    describe('wip', function () {
        it('transferFrom', async function () {
            const { tokens: { dai } } = await loadFixture(deployContractsAndInit);

            await dai.connect(addr1).approve(addr, '2');
            await dai.transferFrom(addr1, addr, '1');
        });

        it('should not swap with bad signature', async function () {
            const { tokens: { dai, weth }, contracts: { swap }, chainId } = await loadFixture(deployContractsAndInit);

            const order = buildOrder({
                makerAsset: await dai.getAddress(),
                takerAsset: await weth.getAddress(),
                makingAmount: 1,
                takingAmount: 1,
                maker: addr1.address,
            });

            const fakeOrder = buildOrder({
                makerAsset: await dai.getAddress(),
                takerAsset: await weth.getAddress(),
                makingAmount: 1,
                takingAmount: 2,
                maker: addr1.address,
            });

            const { r, vs } = compactSignature(await signOrder(order, chainId, await swap.getAddress(), addr1));
            await expect(swap.fillOrder(fakeOrder, r, vs, 1, fillWithMakingAmount(1)))
                .to.be.revertedWithCustomError(swap, 'BadSignature');
        });

        it('should not fill above threshold', async function () {
            const { tokens: { dai, weth }, contracts: { swap }, chainId } = await loadFixture(deployContractsAndInit);

            const order = buildOrder({
                makerAsset: await dai.getAddress(),
                takerAsset: await weth.getAddress(),
                makingAmount: 2,
                takingAmount: 2,
                maker: addr1.address,
            });

            const { r, vs } = compactSignature(await signOrder(order, chainId, await swap.getAddress(), addr1));
            await expect(swap.fillOrder(order, r, vs, 2, fillWithMakingAmount(1)))
                .to.be.revertedWithCustomError(swap, 'TakingAmountTooHigh');
        });

        it('should not fill above threshold, making amount > remaining making amount', async function () {
            const { tokens: { dai, weth }, contracts: { swap }, chainId } = await loadFixture(deployContractsAndInit);

            const order = buildOrder({
                makerAsset: dai.address,
                takerAsset: weth.address,
                makingAmount: 2,
                takingAmount: 2,
                maker: addr1.address,
            });

            const { r, _vs: vs } = ethers.utils.splitSignature(await signOrder(order, chainId, swap.address, addr1));
            await expect(swap.fillOrder(order, r, vs, 3, fillWithMakingAmount(1)))
                .to.be.revertedWithCustomError(swap, 'TakingAmountTooHigh');
        });

        it('should not fill below threshold, making amount > remaining making amount', async function () {
            const { tokens: { dai, weth }, contracts: { swap }, chainId } = await loadFixture(deployContractsAndInit);

            const order = buildOrder({
                makerAsset: dai.address,
                takerAsset: weth.address,
                makingAmount: 2,
                takingAmount: 2,
                maker: addr1.address,
            });

            const { r, _vs: vs } = ethers.utils.splitSignature(await signOrder(order, chainId, swap.address, addr1));
            await expect(swap.fillOrder(order, r, vs, 3, 4))
                .to.be.revertedWithCustomError(swap, 'MakingAmountTooLow');
        });

        it('should not fill below threshold', async function () {
            const { tokens: { dai, weth }, contracts: { swap }, chainId } = await loadFixture(deployContractsAndInit);

            const order = buildOrder({
                makerAsset: await dai.getAddress(),
                takerAsset: await weth.getAddress(),
                makingAmount: 2,
                takingAmount: 2,
                maker: addr1.address,
            });

            const { r, vs } = compactSignature(await signOrder(order, chainId, await swap.getAddress(), addr1));
            await expect(swap.fillOrder(order, r, vs, 2, 3))
                .to.be.revertedWithCustomError(swap, 'MakingAmountTooLow');
        });

        it('should fill without checks with threshold == 0', async function () {
            const { tokens: { dai, weth }, contracts: { swap }, chainId } = await loadFixture(deployContractsAndInit);

            const order = buildOrder({
                makerAsset: await dai.getAddress(),
                takerAsset: await weth.getAddress(),
                makingAmount: 2,
                takingAmount: 10,
                maker: addr1.address,
                makerTraits: buildMakerTraits({ allowMultipleFills: true }),
            });

            const { r, vs } = compactSignature(await signOrder(order, chainId, await swap.getAddress(), addr1));

            const swapWithoutThreshold = await swap.fillOrder(order, r, vs, 5, 0);
            const gasUsedWithoutThreshold = (await swapWithoutThreshold.wait()).gasUsed;
            await loadFixture(deployContractsAndInit);
            const swapWithThreshold = await swap.fillOrder(order, r, vs, 5, 1);
            expect((await swapWithThreshold.wait()).gasUsed).to.gt(gasUsedWithoutThreshold);
        });

        it('should fail when amount is zero', async function () {
            const { tokens: { dai, weth }, contracts: { swap }, chainId } = await loadFixture(deployContractsAndInit);

            const order = buildOrder({
                makerAsset: await dai.getAddress(),
                takerAsset: await weth.getAddress(),
                makingAmount: 100,
                takingAmount: 1,
                maker: addr1.address,
            });

            const { r, vs } = compactSignature(await signOrder(order, chainId, await swap.getAddress(), addr1));
            await expect(swap.fillOrder(order, r, vs, 0, 0))
                .to.be.revertedWithCustomError(swap, 'SwapWithZeroAmount');
        });

        it('should swap fully based on signature', async function () {
            const { tokens: { dai, weth }, contracts: { swap }, chainId } = await loadFixture(deployContractsAndInit);
            // Order: 1 DAI => 1 WETH
            // Swap:  1 DAI => 1 WETH

            for (const nonce of [0, 1]) {
                const order = buildOrder({
                    makerAsset: await dai.getAddress(),
                    takerAsset: await weth.getAddress(),
                    makingAmount: 1,
                    takingAmount: 1,
                    maker: addr1.address,
                    makerTraits: buildMakerTraitsRFQ({ nonce }),
                });

                const { r, vs } = compactSignature(await signOrder(order, chainId, await swap.getAddress(), addr1));
                const fillTx = swap.fillOrder(order, r, vs, 1, fillWithMakingAmount(1));
                await expect(fillTx).to.changeTokenBalances(dai, [addr, addr1], [1, -1]);
                await expect(fillTx).to.changeTokenBalances(weth, [addr, addr1], [-1, 1]);

                if (hre.__SOLIDITY_COVERAGE_RUNNING === undefined) {
                    const trace = findTrace(tracer, 'CALL', await swap.getAddress());
                    const opcodes = trace.children.map(item => item.opcode);
                    expect(countAllItems(opcodes)).to.deep.equal({ STATICCALL: 1, CALL: 2, SLOAD: 1, SSTORE: 1, LOG1: 1, MSTORE: 29, MLOAD: 10, SHA3: 5 });
                }
            }
        });

        it('should swap half based on signature', async function () {
            const { tokens: { dai, weth }, contracts: { swap }, chainId } = await loadFixture(deployContractsAndInit);
            // Order: 2 DAI => 2 WETH
            // Swap:  1 DAI => 1 WETH

            const order = buildOrder({
                makerAsset: await dai.getAddress(),
                takerAsset: await weth.getAddress(),
                makingAmount: 2,
                takingAmount: 2,
                maker: addr1.address,
            });

            const { r, vs } = compactSignature(await signOrder(order, chainId, await swap.getAddress(), addr1));
            const fillTx = swap.fillOrder(order, r, vs, 1, fillWithMakingAmount(1));
            await expect(fillTx).to.changeTokenBalances(dai, [addr, addr1], [1, -1]);
            await expect(fillTx).to.changeTokenBalances(weth, [addr, addr1], [-1, 1]);

            if (hre.__SOLIDITY_COVERAGE_RUNNING === undefined) {
                const trace = findTrace(tracer, 'CALL', await swap.getAddress());
                const opcodes = trace.children.map(item => item.opcode);
                expect(countAllItems(opcodes)).to.deep.equal({ STATICCALL: 1, CALL: 2, SLOAD: 1, SSTORE: 1, LOG1: 1, MSTORE: 31, MLOAD: 10, SHA3: 6 });
            }
        });

        it('should floor maker amount', async function () {
            const { tokens: { dai, weth }, contracts: { swap }, chainId } = await loadFixture(deployContractsAndInit);
            // Order: 2 DAI => 10 WETH
            // Swap:  9 WETH <= 1 DAI

            const order = buildOrder({
                makerAsset: await dai.getAddress(),
                takerAsset: await weth.getAddress(),
                makingAmount: 2,
                takingAmount: 10,
                maker: addr1.address,
            });

            const { r, vs } = compactSignature(await signOrder(order, chainId, await swap.getAddress(), addr1));
            const fillTx = swap.fillOrder(order, r, vs, 9, 1);
            await expect(fillTx).to.changeTokenBalances(dai, [addr, addr1], [1, -1]);
            await expect(fillTx).to.changeTokenBalances(weth, [addr, addr1], [-9, 9]);
        });

        it('should fail on floor maker amount = 0', async function () {
            const { tokens: { dai, weth }, contracts: { swap }, chainId } = await loadFixture(deployContractsAndInit);
            // Order: 2 DAI => 10 WETH
            // Swap:  4 WETH <= 0 DAI

            const order = buildOrder({
                makerAsset: await dai.getAddress(),
                takerAsset: await weth.getAddress(),
                makingAmount: 2,
                takingAmount: 10,
                maker: addr1.address,
            });

            const { r, vs } = compactSignature(await signOrder(order, chainId, await swap.getAddress(), addr1));
            await expect(swap.fillOrder(order, r, vs, 4, 0))
                .to.be.revertedWithCustomError(swap, 'SwapWithZeroAmount');
        });

        it('should ceil taker amount', async function () {
            const { tokens: { dai, weth }, contracts: { swap }, chainId } = await loadFixture(deployContractsAndInit);
            // Order: 10 DAI => 2 WETH
            // Swap:  4 DAI => 1 WETH

            const order = buildOrder({
                makerAsset: await dai.getAddress(),
                takerAsset: await weth.getAddress(),
                makingAmount: 10,
                takingAmount: 2,
                maker: addr1.address,
            });

            const { r, vs } = compactSignature(await signOrder(order, chainId, await swap.getAddress(), addr1));
            const fillTx = swap.fillOrder(order, r, vs, 4, fillWithMakingAmount(1));
            await expect(fillTx).to.changeTokenBalances(dai, [addr, addr1], [4, -4]);
            await expect(fillTx).to.changeTokenBalances(weth, [addr, addr1], [-1, 1]);
        });

        it('should unwrap weth', async function () {
            const { tokens: { dai, weth }, contracts: { swap }, chainId } = await loadFixture(deployContractsAndInit);
            // Order: 10 DAI => 2 WETH
            // Swap:  4 DAI => 1 WETH

            const order = buildOrder({
                makerAsset: await weth.getAddress(),
                takerAsset: await dai.getAddress(),
                makingAmount: ether('2'),
                takingAmount: ether('10'),
                maker: addr1.address,
            });

            await weth.connect(addr1).deposit({ value: ether('2') });

            const { r, vs } = compactSignature(await signOrder(order, chainId, await swap.getAddress(), addr1));
            const fillTx = swap.fillOrder(order, r, vs, ether('5'), unwrapWethTaker(ether('1')));
            await expect(fillTx).to.changeTokenBalances(dai, [addr, addr1], [ether('-5'), ether('5')]);
            await expect(fillTx).to.changeTokenBalances(weth, [addr, addr1], [ether('0'), ether('-1')]);
            await expect(fillTx).to.changeEtherBalance(addr, ether('1'));
        });

        it('ERC721Proxy should work', async function () {
            const { tokens: { dai, weth }, contracts: { swap }, chainId } = await loadFixture(deployContractsAndInit);

            const ERC721Proxy = await ethers.getContractFactory('ERC721Proxy');
            const erc721proxy = await ERC721Proxy.deploy(await swap.getAddress());
            await erc721proxy.waitForDeployment();

            await dai.connect(addr1).approve(erc721proxy, '10');
            await weth.approve(erc721proxy, '10');

            const order = buildOrder(
                {
                    makerAsset: await erc721proxy.getAddress(),
                    takerAsset: await erc721proxy.getAddress(),
                    // making and taking amounts are not used by ERC721Proxy
                    makingAmount: 1,
                    takingAmount: 1,
                    maker: addr1.address,
                },
                {
                    makerAssetSuffix: '0x' + erc721proxy.interface.encodeFunctionData('func_60iHVgK', [addr1.address, constants.ZERO_ADDRESS, 0, 10, await dai.getAddress()]).substring(202),
                    takerAssetSuffix: '0x' + erc721proxy.interface.encodeFunctionData('func_60iHVgK', [constants.ZERO_ADDRESS, addr1.address, 0, 10, await weth.getAddress()]).substring(202),
                },
            );

            const { r, vs } = compactSignature(await signOrder(order, chainId, await swap.getAddress(), addr1));
            const takerTraits = buildTakerTraits({
                threshold: 10n,
                makingAmount: true,
                extension: order.extension,
            });
            const fillTx = swap.fillOrderArgs(order, r, vs, 10, takerTraits.traits, takerTraits.args);
            await expect(fillTx).to.changeTokenBalances(dai, [addr, addr1], [10, -10]);
            await expect(fillTx).to.changeTokenBalances(weth, [addr, addr1], [-10, 10]);
        });
    });

    describe('MakerTraits', function () {
        it('disallow multiple fills', async function () {
            const { tokens: { dai, weth }, contracts: { swap }, chainId } = await loadFixture(deployContractsAndInit);
            // Order: 10 DAI => 2 WETH
            // Swap:  4 DAI => 1 WETH

            const order = buildOrder({
                makerAsset: await dai.getAddress(),
                takerAsset: await weth.getAddress(),
                makingAmount: 10,
                takingAmount: 2,
                maker: addr1.address,
                makerTraits: buildMakerTraits({ allowMultipleFills: false }),
            });

            const { r, vs } = compactSignature(await signOrder(order, chainId, await swap.getAddress(), addr1));
            const fillTx = swap.fillOrder(order, r, vs, 4, fillWithMakingAmount(1));
            await expect(fillTx).to.changeTokenBalances(dai, [addr, addr1], [4, -4]);
            await expect(fillTx).to.changeTokenBalances(weth, [addr, addr1], [-1, 1]);

            await expect(swap.fillOrder(order, r, vs, 4, fillWithMakingAmount(1)))
                .to.be.revertedWithCustomError(swap, 'BitInvalidatedOrder');
        });

        it('need epoch manager, success', async function () {
            const { tokens: { dai, weth }, contracts: { swap }, chainId } = await loadFixture(deployContractsAndInit);
            // Order: 10 DAI => 2 WETH
            // Swap:  4 DAI => 1 WETH

            const order = buildOrder({
                makerAsset: await dai.getAddress(),
                takerAsset: await weth.getAddress(),
                makingAmount: 10,
                takingAmount: 2,
                maker: addr1.address,
                makerTraits: buildMakerTraits({ shouldCheckEpoch: true }),
            });

            const { r, vs } = compactSignature(await signOrder(order, chainId, await swap.getAddress(), addr1));
            const fillTx = swap.fillOrder(order, r, vs, 4, fillWithMakingAmount(1));
            await expect(fillTx).to.changeTokenBalances(dai, [addr, addr1], [4, -4]);
            await expect(fillTx).to.changeTokenBalances(weth, [addr, addr1], [-1, 1]);
        });

        it('need epoch manager, fail', async function () {
            const { tokens: { dai, weth }, contracts: { swap }, chainId } = await loadFixture(deployContractsAndInit);
            // Order: 10 DAI => 2 WETH
            // Swap:  4 DAI => 1 WETH

            const order = buildOrder({
                makerAsset: await dai.getAddress(),
                takerAsset: await weth.getAddress(),
                makingAmount: 10,
                takingAmount: 2,
                maker: addr1.address,
                makerTraits: buildMakerTraits({ shouldCheckEpoch: true, nonce: 1 }),
            });

            const { r, vs } = compactSignature(await signOrder(order, chainId, await swap.getAddress(), addr1));
            await expect(swap.fillOrder(order, r, vs, 4, fillWithMakingAmount(1)))
                .to.be.revertedWithCustomError(swap, 'WrongSeriesNonce');
        });

        it('unwrap weth for maker', async function () {
            const { tokens: { dai, weth }, contracts: { swap }, chainId } = await loadFixture(deployContractsAndInit);
            // Order: 10 DAI => 2 WETH
            // Swap:  10 DAI => 2 ETH

            const order = buildOrder({
                makerAsset: await dai.getAddress(),
                takerAsset: await weth.getAddress(),
                makingAmount: 10,
                takingAmount: 2,
                maker: addr1.address,
                makerTraits: buildMakerTraits({ unwrapWeth: true }),
            });

            const { r, vs } = compactSignature(await signOrder(order, chainId, await swap.getAddress(), addr1));
            const fillTx = swap.fillOrder(order, r, vs, 10, fillWithMakingAmount(2));
            await expect(fillTx).to.changeTokenBalances(dai, [addr, addr1], [10, -10]);
            await expect(fillTx).to.changeTokenBalance(weth, addr, -2);
            await expect(fillTx).to.changeEtherBalance(addr1, 2);
        });
    });

    describe('TakerTraits', function () {
        it('DAI => WETH, send WETH to address different from msg.sender when fill', async function () {
            const { tokens: { dai, weth }, contracts: { swap }, chainId } = await loadFixture(deployContractsAndInit);

            const otherAddress = addr2;
            const order = buildOrder({
                makerAsset: dai.address,
                takerAsset: weth.address,
                makingAmount: 1800,
                takingAmount: 1,
                maker: addr1.address,
            });

            const { r, _vs: vs } = ethers.utils.splitSignature(await signOrder(order, chainId, swap.address, addr1));
            const takerTraits = buildTakerTraits({
                target: otherAddress.address,
            });

            const fillTx = swap.fillOrderArgs(order, r, vs, 1, takerTraits.traits, takerTraits.args);

            await expect(fillTx).to.changeTokenBalance(dai, addr1, -1800);
            await expect(fillTx).to.changeTokenBalance(weth, addr, -1);

            // Pay out happened to otherAddress, specified in taker traits
            await expect(fillTx).to.changeTokenBalance(dai, otherAddress, 1800);
        });
    });

    describe('Permit', function () {
        describe('Taker Permit', function () {
            // tests that marked + are implemened
            //            | ok allowance | no allowance |
            // ok permit  |      -       |     +        |
            // bad permit |      +       |     +        |

<<<<<<< HEAD
            const deployContractsAndInitPermit = async function () {
                const { dai, weth, swap, chainId } = await deploySwapTokens();
                await initContracts(dai, weth, swap);

                const order = buildOrder({
                    makerAsset: await dai.getAddress(),
                    takerAsset: await weth.getAddress(),
                    makingAmount: 1,
                    takingAmount: 1,
                    maker: addr1.address,
                });
                await weth.approve(swap, '0');
                const signature = await signOrder(order, chainId, await swap.getAddress(), addr1);

                return { dai, weth, swap, chainId, order, signature };
            };

            it('DAI => WETH', async function () {
                const { dai, weth, swap, chainId, order, signature } = await loadFixture(deployContractsAndInitPermit);

                const permit = await getPermit(addr.address, addr, weth, '1', chainId, await swap.getAddress(), '1');
                const { r, vs } = compactSignature(signature);
=======
            it('DAI => WETH, no allowance', async function () {
                const {
                    tokens: { dai, weth }, contracts: { swap }, chainId, permits: { taker: { order, signature: { r, vs } } },
                } = await loadFixture(deployContractsAndInit);

                const permit = await getPermit(addr.address, addr, weth, '1', chainId, swap.address, '1');
>>>>>>> eeb1a006
                const takerTraits = buildTakerTraits({
                    threshold: 1n,
                    makingAmount: true,
                });

                await weth.approve(swap.address, '0');
                const fillTx = swap.permitAndCall(
                    ethers.solidityPacked(
                        ['address', 'bytes'],
                        [await weth.getAddress(), permit],
                    ),
                    swap.interface.encodeFunctionData('fillOrderArgs', [
                        order, r, vs, 1, takerTraits.traits, takerTraits.args,
                    ]),
                );
                await expect(fillTx).to.changeTokenBalances(dai, [addr, addr1], [1, -1]);
                await expect(fillTx).to.changeTokenBalances(weth, [addr, addr1], [-1, 1]);
            });

            it('skips expired permit if allowance is enough', async function () {
                const {
                    tokens: { dai, weth }, contracts: { swap }, chainId, permits: { taker: { order, signature: { r, vs } } },
                } = await loadFixture(deployContractsAndInit);

<<<<<<< HEAD
                await weth.approve(swap, '1');
=======
>>>>>>> eeb1a006
                const deadline = (await time.latest()) - time.duration.weeks(1);
                const permit = await getPermit(addr.address, addr, weth, '1', chainId, await swap.getAddress(), '1', deadline);

<<<<<<< HEAD
                const { r, vs } = compactSignature(signature);
=======
>>>>>>> eeb1a006
                const takerTraits = buildTakerTraits({ threshold: 1n });
                const fillTx = swap.permitAndCall(
                    ethers.solidityPacked(
                        ['address', 'bytes'],
                        [await weth.getAddress(), permit],
                    ),
                    swap.interface.encodeFunctionData('fillOrderArgs', [
                        order, r, vs, 1, takerTraits.traits, takerTraits.args,
                    ]),
                );
                await expect(fillTx).to.changeTokenBalances(dai, [addr, addr1], [1, -1]);
                await expect(fillTx).to.changeTokenBalances(weth, [addr, addr1], [-1, 1]);
            });

            it('rejects expired permit when allowance is not enough', async function () {
                const {
                    tokens: { weth }, contracts: { swap }, chainId, permits: { taker: { order, signature: { r, vs } } },
                } = await loadFixture(deployContractsAndInit);

                const deadline = (await time.latest()) - time.duration.weeks(1);
                const permit = await getPermit(addr.address, addr, weth, '1', chainId, await swap.getAddress(), '1', deadline);

<<<<<<< HEAD
                const { r, vs } = compactSignature(signature);
=======
                await weth.approve(swap.address, '0');
>>>>>>> eeb1a006
                const takerTraits = buildTakerTraits({ threshold: 1n });
                await expect(swap.permitAndCall(
                    ethers.solidityPacked(
                        ['address', 'bytes'],
                        [await weth.getAddress(), permit],
                    ),
                    swap.interface.encodeFunctionData('fillOrderArgs', [
                        order, r, vs, 1, takerTraits.traits, takerTraits.args,
                    ]),
                )).to.be.revertedWithCustomError(swap, 'TransferFromTakerToMakerFailed');
            });
        });

        describe('Maker Permit', function () {
            // tests that marked + are implemened
            //            | ok allowance | no allowance |
            // ok permit  |      -       |     +        |
            // bad permit |      +       |     +        |

<<<<<<< HEAD
                const deadline = (await time.latest()) + time.duration.weeks(1);
                const permit = withTarget(
                    await weth.getAddress(),
                    await getPermit(addr.address, addr, weth, '1', chainId, await swap.getAddress(), '1', deadline),
=======
            it('Maker permit works, no allowance', async function () {
                const {
                    tokens: { dai, weth }, contracts: { swap }, permits: { maker: { order, signature: { r, vs } } },
                } = await loadFixture(deployContractsAndInit);

                const takerTraits = buildTakerTraits({
                    threshold: 1n,
                    makingAmount: true,
                    extension: order.extension,
                });
                await weth.approve(swap.address, '0');
                const fillTx = swap.connect(addr1).fillOrderArgs(order, r, vs, 1, takerTraits.traits, takerTraits.args);
                await expect(fillTx).to.changeTokenBalances(dai, [addr, addr1], [1, -1]);
                await expect(fillTx).to.changeTokenBalances(weth, [addr, addr1], [-1, 1]);
            });

            it('skips expired permit if allowance is enough', async function () {
                const {
                    tokens: { dai, weth }, contracts: { swap }, permits: { maker: { order, signature: { r, vs } } }, deadline,
                } = await loadFixture(deployContractsAndInit);

                await time.increaseTo(deadline + 1);

                const takerTraits = buildTakerTraits({
                    threshold: 1n,
                    makingAmount: true,
                    extension: order.extension,
                });
                const fillTx = swap.connect(addr1).fillOrderArgs(order, r, vs, 1, takerTraits.traits, takerTraits.args);
                await expect(fillTx).to.changeTokenBalances(dai, [addr, addr1], [1, -1]);
                await expect(fillTx).to.changeTokenBalances(weth, [addr, addr1], [-1, 1]);
            });

            it('rejects expired permit when allowance is not enough', async function () {
                const {
                    tokens: { weth }, contracts: { swap }, permits: { maker: { order, signature: { r, vs } } }, deadline,
                } = await loadFixture(deployContractsAndInit);

                await weth.approve(swap.address, '0');
                await time.increaseTo(deadline + 1);

                const takerTraits = buildTakerTraits({
                    threshold: 1n,
                    makingAmount: true,
                    extension: order.extension,
                });
                await expect(swap.connect(addr1).fillOrderArgs(
                    order, r, vs, 1, takerTraits.traits, takerTraits.args,
                )).to.be.revertedWithCustomError(swap, 'TransferFromMakerToTakerFailed');
            });

            it('skips order permit flag', async function () {
                const {
                    tokens: { dai, weth }, contracts: { swap }, permits: { maker: { order, signature: { r, vs }, permit } },
                } = await loadFixture(deployContractsAndInit);

                await weth.approve(swap.address, '0');
                await addr1.sendTransaction({ to: weth.address, data: '0xd505accf' + permit.substring(42) });
                const takerTraits = buildTakerTraits({
                    threshold: 0n,
                    skipMakerPermit: true,
                    extension: order.extension,
                });
                const fillTx = swap.connect(addr1).fillOrderArgs(order, r, vs, 1, takerTraits.traits, takerTraits.args);
                await expect(fillTx).to.changeTokenBalances(dai, [addr, addr1], [1, -1]);
                await expect(fillTx).to.changeTokenBalances(weth, [addr, addr1], [-1, 1]);
            });
        });
    });

    describe('Permit2', function () {
        describe('Taker Permit', function () {
            // tests that marked + are implemened
            //            | ok allowance | no allowance |
            // ok permit  |      -       |     +        |
            // bad permit |      +       |     +        |
            it('DAI => WETH, no allowance', async function () {
                const {
                    tokens: { dai, weth }, contracts: { swap }, chainId, permits: { taker: { order, signature: { r, vs } } },
                } = await loadFixture(deployContractsAndInit);

                const permit = await getPermit2(addr, weth.address, chainId, swap.address, 1);

                const takerTraits = buildTakerTraits({
                    threshold: 1n,
                    makingAmount: true,
                    usePermit2: true,
                });
                await weth.approve(swap.address, '0');
                const fillTx = swap.permitAndCall(
                    ethers.utils.solidityPack(
                        ['address', 'bytes'],
                        [weth.address, permit],
                    ),
                    swap.interface.encodeFunctionData('fillOrderArgs', [
                        order, r, vs, 1, takerTraits.traits, takerTraits.args,
                    ]),
                );
                await expect(fillTx).to.changeTokenBalances(dai, [addr, addr1], [1, -1]);
                await expect(fillTx).to.changeTokenBalances(weth, [addr, addr1], [-1, 1]);
            });

            it('Skips expired permit if allowance is enough', async function () {
                const {
                    tokens: { dai, weth }, contracts: { swap, permit2Contract }, chainId, permits: { taker: { order, signature: { r, vs } } }, deadline,
                } = await loadFixture(deployContractsAndInit);

                const permit = await getPermit2(addr, weth.address, chainId, swap.address, 1);
                const tx = {
                    from: addr.address,
                    to: permit2Contract.address,
                    data: ethers.utils.hexConcat([
                        permit2Contract.interface.getSighash('permit'),
                        permit,
                    ]),
                };
                await addr.sendTransaction(tx);

                const permitExpired = await getPermit2(addr, weth.address, chainId, swap.address, 1, false, constants.MAX_UINT48, deadline);

                const takerTraits = buildTakerTraits({
                    threshold: 1n,
                    makingAmount: true,
                    usePermit2: true,
                });
                const fillTx = swap.permitAndCall(
                    ethers.utils.solidityPack(
                        ['address', 'bytes'],
                        [weth.address, permitExpired],
                    ),
                    swap.interface.encodeFunctionData('fillOrderArgs', [
                        order, r, vs, 1, takerTraits.traits, takerTraits.args,
                    ]),
>>>>>>> eeb1a006
                );
                await expect(fillTx).to.changeTokenBalances(dai, [addr, addr1], [1, -1]);
                await expect(fillTx).to.changeTokenBalances(weth, [addr, addr1], [-1, 1]);
            });

            it('Fails with expired permit if allowance is not enough', async function () {
                const {
                    tokens: { weth }, contracts: { swap }, chainId, permits: { taker: { order, signature: { r, vs } } },
                } = await loadFixture(deployContractsAndInit);

                const deadline = BigNumber.from((await time.latest()) - time.duration.weeks(1));
                const permit = await getPermit2(addr, weth.address, chainId, swap.address, 1, false, constants.MAX_UINT48, deadline);

                const takerTraits = buildTakerTraits({
                    threshold: 1n,
                    makingAmount: true,
                    usePermit2: true,
                });
                await expect(swap.permitAndCall(
                    ethers.utils.solidityPack(
                        ['address', 'bytes'],
                        [weth.address, permit],
                    ),
                    swap.interface.encodeFunctionData('fillOrderArgs', [
                        order, r, vs, 1, takerTraits.traits, takerTraits.args,
                    ]),
                )).to.be.revertedWithCustomError(swap, 'SafeTransferFromFailed');
            });

<<<<<<< HEAD
                await weth.approve(swap, '0');

                const order = buildOrder(
                    {
                        makerAsset: await weth.getAddress(),
                        takerAsset: await dai.getAddress(),
=======
            it('Fails with unexpected takerAssetSuffix', async function () {
                const { tokens: { weth, dai }, contracts: { swap }, chainId } = await loadFixture(deployContractsAndInit);

                const order = buildOrder(
                    {
                        makerAsset: dai.address,
                        takerAsset: weth.address,
>>>>>>> eeb1a006
                        makingAmount: 1,
                        takingAmount: 1,
                        maker: addr1.address,
                        makerTraits: buildMakerTraits({ }),
                    },
                    {
                        takerAssetSuffix: weth.address,
                    },
                );

<<<<<<< HEAD
                const { r, vs } = compactSignature(await signOrder(order, chainId, await swap.getAddress(), addr));
                return { dai, weth, swap, order, r, vs, permit, deadline };
            };
=======
                const permit = await getPermit2(addr, weth.address, chainId, swap.address, 1);
>>>>>>> eeb1a006

                const { r, _vs: vs } = ethers.utils.splitSignature(await signOrder(order, chainId, swap.address, addr1));
                const takerTraits = buildTakerTraits({
                    threshold: 1n,
                    makingAmount: true,
                    usePermit2: true,
                    extension: order.extension,
                });
                await expect(swap.permitAndCall(
                    ethers.utils.solidityPack(
                        ['address', 'bytes'],
                        [weth.address, permit],
                    ),
                    swap.interface.encodeFunctionData('fillOrderArgs', [
                        order, r, vs, 1, takerTraits.traits, takerTraits.args,
                    ]),
                )).to.be.revertedWithCustomError(swap, 'InvalidPermit2Transfer');
            });
        });

        describe('Maker Permit', function () {
            // tests that marked + are implemened
            //            | ok allowance | no allowance |
            // ok permit  |      -       |     +        |
            // bad permit |      +       |     +        |
            it('Maker permit works', async function () {
                const {
                    tokens: { dai, weth }, contracts: { swap }, permits: { maker: { orderPermit2: order, signaturePermit2: { r, vs } } },
                } = await loadFixture(deployContractsAndInit);

                const takerTraits = buildTakerTraits({
                    threshold: 1n,
                    makingAmount: true,
                    extension: order.extension,
                });
                const fillTx = swap.connect(addr1).fillOrderArgs(order, r, vs, 1, takerTraits.traits, takerTraits.args);
                await expect(fillTx).to.changeTokenBalances(dai, [addr, addr1], [1, -1]);
                await expect(fillTx).to.changeTokenBalances(weth, [addr, addr1], [-1, 1]);
            });

            it('Skips expired permit if allowance is enough', async function () {
                const {
                    tokens: { dai, weth }, contracts: { swap, permit2Contract }, chainId, permits: { maker: { orderPermit2: order, signaturePermit2: { r, vs } } }, deadline,
                } = await loadFixture(deployContractsAndInit);

                const permit = await getPermit2(addr, weth.address, chainId, swap.address, 1);
                const tx = {
                    from: addr.address,
                    to: permit2Contract.address,
                    data: ethers.utils.hexConcat([
                        permit2Contract.interface.getSighash('permit'),
                        permit,
                    ]),
                };
                await addr.sendTransaction(tx);

<<<<<<< HEAD
                await weth.approve(swap, '1');
=======
>>>>>>> eeb1a006
                await time.increaseTo(deadline + 1);

                const takerTraits = buildTakerTraits({
                    threshold: 1n,
                    makingAmount: true,
                    extension: order.extension,
                });
                const fillTx = swap.connect(addr1).fillOrderArgs(order, r, vs, 1, takerTraits.traits, takerTraits.args);
                await expect(fillTx).to.changeTokenBalances(dai, [addr, addr1], [1, -1]);
                await expect(fillTx).to.changeTokenBalances(weth, [addr, addr1], [-1, 1]);
            });

            it('Fails with expired permit if allowance is not enough', async function () {
                const {
                    contracts: { swap }, permits: { maker: { orderPermit2: order, signaturePermit2: { r, vs } } }, deadline,
                } = await loadFixture(deployContractsAndInit);

                await time.increaseTo(deadline + 1);

                const takerTraits = buildTakerTraits({
                    threshold: 1n,
                    makingAmount: true,
                    extension: order.extension,
                });
                await expect(swap.connect(addr1).fillOrderArgs(
                    order, r, vs, 1, takerTraits.traits, takerTraits.args,
                )).to.be.revertedWithCustomError(swap, 'SafeTransferFromFailed');
            });

            it('Fails with unexpected makerAssetSuffix', async function () {
                const { tokens: { dai, weth }, contracts: { swap }, chainId, deadline } = await loadFixture(deployContractsAndInit);
                const permit = withTarget(
                    weth.address,
                    await getPermit2(addr, weth.address, chainId, swap.address, 1, false, constants.MAX_UINT48, deadline),
                );

                const order = buildOrder(
                    {
                        makerAsset: weth.address,
                        takerAsset: dai.address,
                        makingAmount: 1,
                        takingAmount: 1,
                        maker: addr.address,
                        makerTraits: buildMakerTraits({ usePermit2: true }),
                    },
                    {
                        permit,
                        makerAssetSuffix: weth.address,
                    },
                );
                const { r, _vs: vs } = ethers.utils.splitSignature(await signOrder(order, chainId, swap.address, addr));

<<<<<<< HEAD
                await addr1.sendTransaction({ to: await weth.getAddress(), data: '0xd505accf' + permit.substring(42) });
=======
>>>>>>> eeb1a006
                const takerTraits = buildTakerTraits({
                    threshold: 1n,
                    makingAmount: true,
                    extension: order.extension,
                });
                await expect(swap.connect(addr1).fillOrderArgs(
                    order, r, vs, 1, takerTraits.traits, takerTraits.args,
                )).to.be.revertedWithCustomError(swap, 'InvalidPermit2Transfer');
            });
        });
    });

    describe('Amount Calculator', function () {
        it('empty takingAmountData should work on full fill', async function () {
            const { tokens: { dai, weth }, contracts: { swap }, chainId } = await loadFixture(deployContractsAndInit);

            const order = buildOrder({
                maker: addr1.address,
                makerAsset: await dai.getAddress(),
                takerAsset: await weth.getAddress(),
                makingAmount: 10,
                takingAmount: 10,
                makerTraits: buildMakerTraits({ allowPartialFill: false }),
            });

            const { r, vs } = compactSignature(await signOrder(order, chainId, await swap.getAddress(), addr1));
            const fillTx = swap.fillOrder(order, r, vs, 10, fillWithMakingAmount(10));
            await expect(fillTx).to.changeTokenBalances(dai, [addr, addr1], [10, -10]);
            await expect(fillTx).to.changeTokenBalances(weth, [addr, addr1], [-10, 10]);
        });

        it('empty takingAmountData should revert on partial fill', async function () {
            const { tokens: { dai, weth }, contracts: { swap }, chainId } = await loadFixture(deployContractsAndInit);

            const order = buildOrder({
                maker: addr1.address,
                makerAsset: await dai.getAddress(),
                takerAsset: await weth.getAddress(),
                makingAmount: 10,
                takingAmount: 10,
                makerTraits: buildMakerTraits({ allowPartialFill: false }),
            });

            const { r, vs } = compactSignature(await signOrder(order, chainId, await swap.getAddress(), addr1));
            await expect(swap.fillOrder(order, r, vs, 5, fillWithMakingAmount(5)))
                .to.be.revertedWithCustomError(swap, 'PartialFillNotAllowed');
        });

        it('empty makingAmountData should revert on partial fill', async function () {
            const { tokens: { dai, weth }, contracts: { swap }, chainId } = await loadFixture(deployContractsAndInit);

            const order = buildOrder({
                maker: addr1.address,
                makerAsset: await dai.getAddress(),
                takerAsset: await weth.getAddress(),
                makingAmount: 10,
                takingAmount: 10,
                makerTraits: buildMakerTraits({ allowPartialFill: false }),
            });

            const { r, vs } = compactSignature(await signOrder(order, chainId, await swap.getAddress(), addr1));
            await expect(swap.fillOrder(order, r, vs, 5, 5))
                .to.be.revertedWithCustomError(swap, 'PartialFillNotAllowed');
        });

        it('empty makingAmountData should work on full fill', async function () {
            const { tokens: { dai, weth }, contracts: { swap }, chainId } = await loadFixture(deployContractsAndInit);

            const order = buildOrder({
                maker: addr1.address,
                makerAsset: await dai.getAddress(),
                takerAsset: await weth.getAddress(),
                makingAmount: 10,
                takingAmount: 10,
                makerTraits: buildMakerTraits({ allowPartialFill: false }),
            });

            const { r, vs } = compactSignature(await signOrder(order, chainId, await swap.getAddress(), addr1));
            const fillTx = swap.fillOrder(order, r, vs, 10, 10);
            await expect(fillTx).to.changeTokenBalances(dai, [addr, addr1], [10, -10]);
            await expect(fillTx).to.changeTokenBalances(weth, [addr, addr1], [-10, 10]);
        });
    });

    describe('ETH Maker Orders', function () {
<<<<<<< HEAD
        const deployContractsAndInit = async function () {
            const { dai, weth, swap, chainId } = await deploySwapTokens();
            await initContracts(dai, weth, swap);
            const ETHOrders = await ethers.getContractFactory('ETHOrders');
            const ethOrders = await ETHOrders.deploy(weth, swap);
            await ethOrders.waitForDeployment();
            const orderLibFactory = await ethers.getContractFactory('OrderLib');
            return { dai, weth, swap, orderLibFactory, chainId, ethOrders };
        };

=======
>>>>>>> eeb1a006
        it('Partial fill', async function () {
            const { tokens: { dai, weth }, contracts: { swap, ethOrders }, chainId } = await loadFixture(deployContractsAndInit);

            const order = buildOrder(
                {
                    maker: await ethOrders.getAddress(),
                    receiver: addr1.address,
                    makerAsset: await weth.getAddress(),
                    takerAsset: await dai.getAddress(),
                    makingAmount: ether('0.3'),
                    takingAmount: ether('300'),
                },
                {
                    postInteraction: await ethOrders.getAddress(),
                },
            );
            const orderHash = await swap.hashOrder(order);

            const deposittx = ethOrders.connect(addr1).ethOrderDeposit(order, order.extension, { value: ether('0.3') });
            await expect(deposittx).to.changeEtherBalance(addr1, ether('-0.3'));
            await expect(deposittx).to.changeTokenBalance(weth, ethOrders, ether('0.3'));

            let orderMakerBalance = await ethOrders.ordersMakersBalances(orderHash);
            expect(orderMakerBalance.balance).to.equal(ether('0.3'));
            expect(orderMakerBalance.maker).to.equal(addr1.address);

            const ethOrdersBatch = await ethOrders.ethOrdersBatch([orderHash]);
            expect(ethOrdersBatch[0].balance).to.equal(ether('0.3'));
            expect(ethOrdersBatch[0].maker).to.equal(addr1.address);

            const signature = await signOrder(order, chainId, await swap.getAddress(), addr1);

            /// Partial fill
            const takerTraits1 = buildTakerTraits({
                threshold: ether('0.2'),
                extension: order.extension,
            });
            const fillTx1 = swap.fillContractOrderArgs(order, signature, ether('200'), takerTraits1.traits, takerTraits1.args);
            await expect(fillTx1).to.changeTokenBalances(dai, [addr, ethOrders, addr1], [ether('-200'), '0', ether('200')]);
            await expect(fillTx1).to.changeTokenBalances(weth, [addr, ethOrders, addr1], [ether('0.2'), ether('-0.2'), '0']);

            /// Remaining fill
            const takerTraits2 = buildTakerTraits({
                threshold: ether('0.1'),
                extension: order.extension,
            });
            const fillTx2 = swap.fillContractOrderArgs(order, signature, ether('100'), takerTraits2.traits, takerTraits2.args);
            await expect(fillTx2).to.changeTokenBalances(dai, [addr, ethOrders, addr1], [ether('-100'), '0', ether('100')]);
            await expect(fillTx2).to.changeTokenBalances(weth, [addr, ethOrders, addr1], [ether('0.1'), ether('-0.1'), '0']);

            orderMakerBalance = await ethOrders.ordersMakersBalances(orderHash);
            expect(orderMakerBalance.balance).to.equal(0);
            expect(orderMakerBalance.maker).to.equal(addr1.address);
        });

        it('Partial fill -> cancel -> refund maker -> fail to fill', async function () {
            const { tokens: { dai, weth }, contracts: { swap, ethOrders }, chainId } = await loadFixture(deployContractsAndInit);
            const order = buildOrder(
                {
                    maker: await ethOrders.getAddress(),
                    receiver: addr1.address,
                    makerAsset: await weth.getAddress(),
                    takerAsset: await dai.getAddress(),
                    makingAmount: ether('0.3'),
                    takingAmount: ether('300'),
                },
                {
                    postInteraction: await ethOrders.getAddress(),
                },
            );
            const orderHash = await swap.hashOrder(order);

            const deposittx = ethOrders.connect(addr1).ethOrderDeposit(order, order.extension, { value: ether('0.3') });
            await expect(deposittx).to.changeEtherBalance(addr1, ether('-0.3'));
            await expect(deposittx).to.changeTokenBalance(weth, ethOrders, ether('0.3'));

            const signature = await signOrder(order, chainId, await swap.getAddress(), addr1);

            /// Partial fill
            const fillTakerTraits = buildTakerTraits({
                threshold: ether('0.2'),
                extension: order.extension,
            });
            const fillTx = swap.fillContractOrderArgs(order, signature, ether('200'), fillTakerTraits.traits, fillTakerTraits.args);
            await expect(fillTx).to.changeTokenBalances(dai, [addr, ethOrders, addr1], [ether('-200'), '0', ether('200')]);
            await expect(fillTx).to.changeTokenBalances(weth, [addr, ethOrders, addr1], [ether('0.2'), ether('-0.2'), '0']);

            /// Cancel order
            const canceltx = ethOrders.connect(addr1).cancelOrder(order.makerTraits, orderHash);
            await expect(canceltx).to.changeTokenBalance(weth, ethOrders, ether('-0.1'));
            await expect(canceltx).to.changeEtherBalance(addr1, ether('0.1'));

            /// Remaining fill failure
            const takerTraits = buildTakerTraits({
                threshold: ether('0.1'),
                extension: order.extension,
            });
            await expect(swap.fillContractOrderArgs(order, signature, ether('100'), takerTraits.traits, takerTraits.args))
                .to.be.revertedWithCustomError(swap, 'InvalidatedOrder');
        });

        it('Invalid order (missing post-interaction)', async function () {
            const { tokens: { dai, weth }, contracts: { ethOrders } } = await loadFixture(deployContractsAndInit);

            const order = buildOrder({
                maker: await ethOrders.getAddress(),
                receiver: addr1.address,
                makerAsset: await weth.getAddress(),
                takerAsset: await dai.getAddress(),
                makingAmount: ether('0.3'),
                takingAmount: ether('300'),
            });

            await expect(ethOrders.connect(addr1).ethOrderDeposit(order, order.extension, { value: ether('0.3') }))
                .to.be.revertedWithCustomError(ethOrders, 'InvalidOrder');
        });

        it('Invalid extension (empty extension)', async function () {
            const { tokens: { dai, weth }, contracts: { ethOrders }, orderLibFactory } = await loadFixture(deployContractsAndInit);

            const order = buildOrder(
                {
                    maker: await ethOrders.getAddress(),
                    receiver: addr1.address,
                    makerAsset: await weth.getAddress(),
                    takerAsset: await dai.getAddress(),
                    makingAmount: ether('0.3'),
                    takingAmount: ether('300'),
                },
                {
                    postInteraction: await ethOrders.getAddress(),
                },
            );

            await expect(ethOrders.connect(addr1).ethOrderDeposit(order, '0x', { value: ether('0.3') }))
                .to.be.revertedWithCustomError(orderLibFactory, 'MissingOrderExtension');
        });

        it('Invalid extension (mismatched extension)', async function () {
            const { tokens: { dai, weth }, contracts: { ethOrders }, orderLibFactory } = await loadFixture(deployContractsAndInit);

            const order = buildOrder(
                {
                    maker: await ethOrders.getAddress(),
                    receiver: addr1.address,
                    makerAsset: await weth.getAddress(),
                    takerAsset: await dai.getAddress(),
                    makingAmount: ether('0.3'),
                    takingAmount: ether('300'),
                },
                {
                    postInteraction: await ethOrders.getAddress(),
                },
            );

            await expect(ethOrders.connect(addr1).ethOrderDeposit(order, order.extension.slice(0, -6), { value: ether('0.3') }))
                .to.be.revertedWithCustomError(orderLibFactory, 'InvalidExtensionHash');
        });

        it('Invalid signature', async function () {
            const { tokens: { dai, weth }, contracts: { ethOrders, swap }, chainId } = await loadFixture(deployContractsAndInit);

            const order = buildOrder(
                {
                    maker: ethOrders.address,
                    receiver: addr1.address,
                    makerAsset: weth.address,
                    takerAsset: dai.address,
                    makingAmount: ether('0.3'),
                    takingAmount: ether('300'),
                },
                {
                    postInteraction: ethOrders.address,
                },
            );
            const orderHash = await swap.hashOrder(order);

            const deposittx = ethOrders.connect(addr1).ethOrderDeposit(order, order.extension, { value: ether('0.3') });
            await expect(deposittx).to.changeEtherBalance(addr1, ether('-0.3'));
            await expect(deposittx).to.changeTokenBalance(weth, ethOrders, ether('0.3'));

            let orderMakerBalance = await ethOrders.ordersMakersBalances(orderHash);
            expect(orderMakerBalance.balance).to.equal(ether('0.3'));
            expect(orderMakerBalance.maker).to.equal(addr1.address);

            const ethOrdersBatch = await ethOrders.ethOrdersBatch([orderHash]);
            expect(ethOrdersBatch[0].balance).to.equal(ether('0.3'));
            expect(ethOrdersBatch[0].maker).to.equal(addr1.address);

            const signature = await signOrder(order, chainId, swap.address, addr);

            const takerTraits1 = buildTakerTraits({
                threshold: ether('0.2'),
                extension: order.extension,
            });
            await expect(
                swap.fillContractOrderArgs(order, signature, ether('200'), takerTraits1.traits, takerTraits1.args),
            ).to.be.revertedWithCustomError(swap, 'BadSignature');

            orderMakerBalance = await ethOrders.ordersMakersBalances(orderHash);
            expect(orderMakerBalance.balance).to.equal(ether('0.3'));
            expect(orderMakerBalance.maker).to.equal(addr1.address);
        });
    });

    describe('Remaining invalidator', function () {
        const orderCancelationInit = async function () {
            const { tokens, contracts, chainId } = await deployContractsAndInit();
            const order = buildOrder({
<<<<<<< HEAD
                makerAsset: await dai.getAddress(),
                takerAsset: await weth.getAddress(),
=======
                makerAsset: tokens.dai.address,
                takerAsset: tokens.weth.address,
>>>>>>> eeb1a006
                makingAmount: 2,
                takingAmount: 2,
                maker: addr1.address,
                makerTraits: buildMakerTraits({ allowMultipleFills: true }),
            });
            return { tokens, contracts, chainId, order };
        };

        it('should revert for new order', async function () {
<<<<<<< HEAD
            const { swap, chainId, order } = await loadFixture(orderCancelationInit);
            const data = buildOrderData(chainId, await swap.getAddress(), order);
            const orderHash = ethers.TypedDataEncoder.hash(data.domain, data.types, data.value);
=======
            const { contracts: { swap }, chainId, order } = await loadFixture(orderCancelationInit);
            const data = buildOrderData(chainId, swap.address, order);
            const orderHash = ethers.utils._TypedDataEncoder.hash(data.domain, data.types, data.value);
>>>>>>> eeb1a006
            await expect(swap.remainingInvalidatorForOrder(addr1.address, orderHash)).to.be.revertedWithCustomError(swap, 'RemainingInvalidatedOrder');
        });

        it('should return correct remaining for partially filled order', async function () {
<<<<<<< HEAD
            const { swap, chainId, order } = await loadFixture(orderCancelationInit);
            const signature = await signOrder(order, chainId, await swap.getAddress(), addr1);
            const { r, vs } = compactSignature(signature);
            const data = buildOrderData(chainId, await swap.getAddress(), order);
            const orderHash = ethers.TypedDataEncoder.hash(data.domain, data.types, data.value);
=======
            const { contracts: { swap }, chainId, order } = await loadFixture(orderCancelationInit);
            const signature = await signOrder(order, chainId, swap.address, addr1);
            const { r, _vs: vs } = ethers.utils.splitSignature(signature);
            const data = buildOrderData(chainId, swap.address, order);
            const orderHash = ethers.utils._TypedDataEncoder.hash(data.domain, data.types, data.value);
>>>>>>> eeb1a006

            await swap.fillOrder(order, r, vs, 1, fillWithMakingAmount(1));

            expect(await swap.remainingInvalidatorForOrder(addr1.address, orderHash)).to.equal('1');
        });

        it('should return zero remaining for filled order', async function () {
<<<<<<< HEAD
            const { swap, chainId, order } = await loadFixture(orderCancelationInit);
            const signature = await signOrder(order, chainId, await swap.getAddress(), addr1);
            const { r, vs } = compactSignature(signature);
            const data = buildOrderData(chainId, await swap.getAddress(), order);
            const orderHash = ethers.TypedDataEncoder.hash(data.domain, data.types, data.value);
=======
            const { contracts: { swap }, chainId, order } = await loadFixture(orderCancelationInit);
            const signature = await signOrder(order, chainId, swap.address, addr1);
            const { r, _vs: vs } = ethers.utils.splitSignature(signature);
            const data = buildOrderData(chainId, swap.address, order);
            const orderHash = ethers.utils._TypedDataEncoder.hash(data.domain, data.types, data.value);
>>>>>>> eeb1a006

            await swap.fillOrder(order, r, vs, 2, fillWithMakingAmount(2));

            expect(await swap.remainingInvalidatorForOrder(addr1.address, orderHash)).to.equal('0');
        });

        it('should return zero remaining for cancelled order', async function () {
<<<<<<< HEAD
            const { swap, chainId, order } = await loadFixture(orderCancelationInit);
            const data = buildOrderData(chainId, await swap.getAddress(), order);
            const orderHash = ethers.TypedDataEncoder.hash(data.domain, data.types, data.value);
=======
            const { contracts: { swap }, chainId, order } = await loadFixture(orderCancelationInit);
            const data = buildOrderData(chainId, swap.address, order);
            const orderHash = ethers.utils._TypedDataEncoder.hash(data.domain, data.types, data.value);
>>>>>>> eeb1a006

            await swap.connect(addr1).cancelOrder(order.makerTraits, orderHash);

            expect(await swap.remainingInvalidatorForOrder(addr1.address, orderHash)).to.equal('0');
        });
    });

    describe('Order Cancelation', function () {
        const orderCancelationInit = async function () {
            const { tokens, contracts, chainId } = await deployContractsAndInit();
            const order = buildOrder({
<<<<<<< HEAD
                makerAsset: await dai.getAddress(),
                takerAsset: await weth.getAddress(),
=======
                makerAsset: tokens.dai.address,
                takerAsset: tokens.weth.address,
>>>>>>> eeb1a006
                makingAmount: 1,
                takingAmount: 1,
                maker: addr1.address,
                makerTraits: buildMakerTraits({ allowMultipleFills: true }),
            });
            return { tokens, contracts, chainId, order };
        };

        const orderWithEpochInit = async function () {
            const { tokens, contracts, chainId } = await deployContractsAndInit();
            const order = buildOrder({
<<<<<<< HEAD
                makerAsset: await dai.getAddress(),
                takerAsset: await weth.getAddress(),
=======
                makerAsset: tokens.dai.address,
                takerAsset: tokens.weth.address,
>>>>>>> eeb1a006
                makingAmount: 2,
                takingAmount: 2,
                maker: addr1.address,
                makerTraits: buildMakerTraits({ allowMultipleFills: true, shouldCheckEpoch: true, nonce: 0, series: 1 }),
            });
            return { tokens, contracts, chainId, order };
        };

        // TODO: it could be canceled with another makerTraits, 1n << ALLOW_MUTIPLE_FILLS_FLAG (254n) for example
        it('should cancel own order', async function () {
<<<<<<< HEAD
            const { swap, chainId, order } = await loadFixture(orderCancelationInit);
            const data = buildOrderData(chainId, await swap.getAddress(), order);
            const orderHash = ethers.TypedDataEncoder.hash(data.domain, data.types, data.value);
=======
            const { contracts: { swap }, chainId, order } = await loadFixture(orderCancelationInit);
            const data = buildOrderData(chainId, swap.address, order);
            const orderHash = ethers.utils._TypedDataEncoder.hash(data.domain, data.types, data.value);
>>>>>>> eeb1a006
            await swap.connect(addr1).cancelOrder(order.makerTraits, orderHash);
            expect(await swap.remainingInvalidatorForOrder(addr1.address, orderHash)).to.equal('0');
        });

        it('should cancel own order with massInvalidate', async function () {
            const { tokens: { dai, weth }, contracts: { swap }, chainId } = await loadFixture(deployContractsAndInit);

            const orderNonce = 0;
            const order = buildOrder({
                makerAsset: await dai.getAddress(),
                takerAsset: await weth.getAddress(),
                makingAmount: 1,
                takingAmount: 1,
                maker: addr1.address,
                makerTraits: buildMakerTraitsRFQ({ nonce: orderNonce }),
            });
            const data = buildOrderData(chainId, await swap.getAddress(), order);
            const orderHash = ethers.TypedDataEncoder.hash(data.domain, data.types, data.value);

            await swap.connect(addr1).cancelOrder(order.makerTraits, orderHash);
            const invalidator = await swap.bitInvalidatorForOrder(addr1.address, orderNonce);
            expect(invalidator).to.equal('1');
        });

        it('should cancel own order with massInvalidate, huge nonce', async function () {
            const { tokens: { dai, weth }, contracts: { swap }, chainId } = await loadFixture(deployContractsAndInit);

            const orderNonce = 1023;
            const order = buildOrder({
                makerAsset: await dai.getAddress(),
                takerAsset: await weth.getAddress(),
                makingAmount: 1,
                takingAmount: 1,
                maker: addr1.address,
                makerTraits: buildMakerTraitsRFQ({ nonce: orderNonce }),
            });
            const data = buildOrderData(chainId, await swap.getAddress(), order);
            const orderHash = ethers.TypedDataEncoder.hash(data.domain, data.types, data.value);

            await swap.connect(addr1).cancelOrder(order.makerTraits, orderHash);
            const invalidator = await swap.bitInvalidatorForOrder(addr1.address, orderNonce);
            expect(invalidator).to.equal(1n << 255n);
        });

        it('should cancel any hash', async function () {
            const { contracts: { swap }, order } = await loadFixture(orderCancelationInit);
            await swap.connect(addr1).cancelOrder(order.makerTraits, '0x0000000000000000000000000000000000000000000000000000000000000001');
            expect(await swap.remainingInvalidatorForOrder(addr1.address, '0x0000000000000000000000000000000000000000000000000000000000000001')).to.equal('0');
        });

        it('can simulate the failure of bitsInvalidateForOrder', async function () {
            const { contracts: { swap }, order } = await loadFixture(orderCancelationInit);

            const calldata = swap.interface.encodeFunctionData('bitsInvalidateForOrder', [
                order.makerTraits,
                0,
            ]);

            const cancelationSimulate = swap.simulate(swap.address, calldata);
            await expect(cancelationSimulate)
                .to.be.revertedWithCustomError(swap, 'SimulationResults')
                .withArgs(false, swap.interface.getSighash('OrderIsNotSuitableForMassInvalidation'));
        });

        it('should cancel several orders by hash', async function () {
            const { contracts: { swap }, order } = await loadFixture(orderCancelationInit);

            const firstOrder = order;
            const secondOrder = order;

            const firstOrderFakeHash = '0x0000000000000000000000000000000000000000000000000000000000000001';
            const secondOrderFakeHash = '0x0000000000000000000000000000000000000000000000000000000000000002';

            await swap.connect(addr1).cancelOrders(
                [firstOrder.makerTraits, secondOrder.makerTraits],
                [firstOrderFakeHash, secondOrderFakeHash],
            );

            expect(await swap.remainingInvalidatorForOrder(addr1.address, firstOrderFakeHash)).to.equal('0');
            expect(await swap.remainingInvalidatorForOrder(addr1.address, secondOrderFakeHash)).to.equal('0');
        });

        it('should revert when cancel several orders by hash and mismathed number of traits', async function () {
            const { contracts: { swap }, order } = await loadFixture(orderCancelationInit);

            const firstOrder = order;

            const firstOrderFakeHash = '0x0000000000000000000000000000000000000000000000000000000000000001';
            const secondOrderFakeHash = '0x0000000000000000000000000000000000000000000000000000000000000002';

            await expect(swap.connect(addr1).cancelOrders(
                [firstOrder.makerTraits],
                [firstOrderFakeHash, secondOrderFakeHash],
            )).to.be.revertedWithCustomError(swap, 'MismatchArraysLengths');
        });

        it('rawRemainingInvalidatorForOrder returns method works', async function () {
            const { contracts: { swap }, order } = await loadFixture(orderCancelationInit);
            const orderFakeHash = '0x0000000000000000000000000000000000000000000000000000000000000001';

            expect(await swap.rawRemainingInvalidatorForOrder(addr1.address, orderFakeHash)).to.equal('0');

            await swap.connect(addr1).cancelOrder(order.makerTraits, orderFakeHash);

            const minusOne = '0xFFFFFFFFFFFFFFFFFFFFFFFFFFFFFFFFFFFFFFFFFFFFFFFFFFFFFFFFFFFFFFFF';
            expect(await swap.rawRemainingInvalidatorForOrder(addr1.address, orderFakeHash)).to.equal(minusOne);
        });

        it('should not fill cancelled order', async function () {
<<<<<<< HEAD
            const { swap, chainId, order } = await loadFixture(orderCancelationInit);
            const signature = await signOrder(order, chainId, await swap.getAddress(), addr1);
            const { r, vs } = compactSignature(signature);
            const data = buildOrderData(chainId, await swap.getAddress(), order);
            const orderHash = ethers.TypedDataEncoder.hash(data.domain, data.types, data.value);
=======
            const { contracts: { swap }, chainId, order } = await loadFixture(orderCancelationInit);
            const signature = await signOrder(order, chainId, swap.address, addr1);
            const { r, _vs: vs } = ethers.utils.splitSignature(signature);
            const data = buildOrderData(chainId, swap.address, order);
            const orderHash = ethers.utils._TypedDataEncoder.hash(data.domain, data.types, data.value);
>>>>>>> eeb1a006

            await swap.connect(addr1).cancelOrder(order.makerTraits, orderHash);

            await expect(swap.fillOrder(order, r, vs, 1, fillWithMakingAmount(1)))
                .to.be.revertedWithCustomError(swap, 'InvalidatedOrder');
        });

        it('should not fill cancelled order, massInvalidate', async function () {
            const { tokens: { dai, weth }, contracts: { swap }, chainId } = await loadFixture(orderCancelationInit);

            const orderNonce = 0;
            const order = buildOrder({
                makerAsset: await dai.getAddress(),
                takerAsset: await weth.getAddress(),
                makingAmount: 1,
                takingAmount: 1,
                maker: addr1.address,
                makerTraits: buildMakerTraitsRFQ({ nonce: orderNonce }),
            });
            const { r, vs } = compactSignature(await signOrder(order, chainId, await swap.getAddress(), addr1));
            const data = buildOrderData(chainId, await swap.getAddress(), order);
            const orderHash = ethers.TypedDataEncoder.hash(data.domain, data.types, data.value);

            await swap.connect(addr1).cancelOrder(order.makerTraits, orderHash);

            await expect(swap.fillOrder(order, r, vs, 1, fillWithMakingAmount(1)))
                .to.be.revertedWithCustomError(swap, 'BitInvalidatedOrder');
        });

        it('epoch change, order should fail', async function () {
            const { contracts: { swap }, chainId, order } = await loadFixture(orderWithEpochInit);

            await swap.connect(addr1).increaseEpoch(1);

            const { r, vs } = compactSignature(await signOrder(order, chainId, await swap.getAddress(), addr1));
            await expect(swap.fillOrder(order, r, vs, 2, fillWithMakingAmount(2)))
                .to.be.revertedWithCustomError(swap, 'WrongSeriesNonce');
        });

        it('epoch change should not affect other addresses', async function () {
            const { tokens: { dai, weth }, contracts: { swap }, chainId, order } = await loadFixture(orderWithEpochInit);

            await swap.connect(addr2).increaseEpoch(1);

            const { r, vs } = compactSignature(await signOrder(order, chainId, await swap.getAddress(), addr1));
            const fillTx = swap.fillOrder(order, r, vs, 1, fillWithMakingAmount(1));
            await expect(fillTx).to.changeTokenBalances(dai, [addr, addr1], [1, -1]);
            await expect(fillTx).to.changeTokenBalances(weth, [addr, addr1], [-1, 1]);
        });

        it('epoch change, partially filled order should fail', async function () {
            const { tokens: { dai, weth }, contracts: { swap }, chainId, order } = await loadFixture(orderWithEpochInit);

            const { r, vs } = compactSignature(await signOrder(order, chainId, await swap.getAddress(), addr1));
            const fillTx = swap.fillOrder(order, r, vs, 1, fillWithMakingAmount(1));
            await expect(fillTx).to.changeTokenBalances(dai, [addr, addr1], [1, -1]);
            await expect(fillTx).to.changeTokenBalances(weth, [addr, addr1], [-1, 1]);

            await swap.connect(addr1).increaseEpoch(1);

            await expect(swap.fillOrder(order, r, vs, 1, fillWithMakingAmount(1)))
                .to.be.revertedWithCustomError(swap, 'WrongSeriesNonce');
        });

        it('advance nonce', async function () {
            const { contracts: { swap } } = await loadFixture(deployContractsAndInit);
            await swap.increaseEpoch(0);
            expect(await swap.epoch(addr.address, 0)).to.equal('1');
        });
    });

    describe('Private Orders', function () {
        it('should fill with correct taker', async function () {
            const { tokens: { dai, weth }, contracts: { swap }, chainId } = await loadFixture(deployContractsAndInit);

            const order = buildOrder({
                makerAsset: await dai.getAddress(),
                takerAsset: await weth.getAddress(),
                makingAmount: 1,
                takingAmount: 1,
                maker: addr1.address,
                makerTraits: buildMakerTraits({ allowedSender: addr.address }),
            });

            const { r, vs } = compactSignature(await signOrder(order, chainId, await swap.getAddress(), addr1));
            const fillTx = swap.fillOrder(order, r, vs, 1, fillWithMakingAmount(1));
            await expect(fillTx).to.changeTokenBalances(dai, [addr, addr1], [1, -1]);
            await expect(fillTx).to.changeTokenBalances(weth, [addr, addr1], [-1, 1]);
        });

        it('should not fill with incorrect taker', async function () {
            const { tokens: { dai, weth }, contracts: { swap }, chainId } = await loadFixture(deployContractsAndInit);

            const order = buildOrder({
                makerAsset: await dai.getAddress(),
                takerAsset: await weth.getAddress(),
                makingAmount: 1,
                takingAmount: 1,
                maker: addr1.address,
                makerTraits: buildMakerTraits({ allowedSender: addr1.address }),
            });

            const { r, vs } = compactSignature(await signOrder(order, chainId, await swap.getAddress(), addr1));
            await expect(swap.fillOrder(order, r, vs, 1, fillWithMakingAmount(1)))
                .to.be.revertedWithCustomError(swap, 'PrivateOrder');
        });
    });

    describe('Predicate', function () {
        it('arbitrary call predicate should pass', async function () {
            const { tokens: { dai, weth }, contracts: { swap, arbitraryPredicate }, chainId } = await loadFixture(deployContractsAndInit);

            const arbitraryCall = swap.interface.encodeFunctionData('arbitraryStaticCall', [
                await arbitraryPredicate.getAddress(),
                arbitraryPredicate.interface.encodeFunctionData('copyArg', [1]),
            ]);
            const predicate = swap.interface.encodeFunctionData('lt', [10, arbitraryCall]);

            const order = buildOrder(
                {
                    makerAsset: await dai.getAddress(),
                    takerAsset: await weth.getAddress(),
                    makingAmount: 1,
                    takingAmount: 1,
                    maker: addr1.address,
                },
                {
                    predicate,
                },
            );

            const { r, vs } = compactSignature(await signOrder(order, chainId, await swap.getAddress(), addr1));
            const takerTraits = buildTakerTraits({
                threshold: 1n,
                extension: order.extension,
            });
            const fillTx = swap.fillOrderArgs(order, r, vs, 1, takerTraits.traits, takerTraits.args);
            await expect(fillTx).to.changeTokenBalances(dai, [addr, addr1], [1, -1]);
            await expect(fillTx).to.changeTokenBalances(weth, [addr, addr1], [-1, 1]);
        });

        it('arbitrary call predicate should fail', async function () {
            const { tokens: { dai, weth }, contracts: { swap, arbitraryPredicate }, chainId } = await loadFixture(deployContractsAndInit);

            const arbitraryCall = swap.interface.encodeFunctionData('arbitraryStaticCall', [
                await arbitraryPredicate.getAddress(),
                arbitraryPredicate.interface.encodeFunctionData('copyArg', [1]),
            ]);
            const predicate = swap.interface.encodeFunctionData('gt', [10, arbitraryCall]);

            const order = buildOrder(
                {
                    makerAsset: await dai.getAddress(),
                    takerAsset: await weth.getAddress(),
                    makingAmount: 1,
                    takingAmount: 1,
                    maker: addr1.address,
                },
                {
                    predicate,
                },
            );

            const { r, vs } = compactSignature(await signOrder(order, chainId, await swap.getAddress(), addr1));
            const takerTraits = buildTakerTraits({
                threshold: 1n,
                extension: order.extension,
            });
            await expect(swap.fillOrderArgs(order, r, vs, 1, takerTraits.traits, takerTraits.args))
                .to.be.revertedWithCustomError(swap, 'PredicateIsNotTrue');
        });

        it('`or` should pass', async function () {
            const { tokens: { dai, weth }, contracts: { swap, arbitraryPredicate }, chainId } = await loadFixture(deployContractsAndInit);

            const arbitraryCallPredicate = swap.interface.encodeFunctionData('arbitraryStaticCall', [
                await arbitraryPredicate.getAddress(),
                arbitraryPredicate.interface.encodeFunctionData('copyArg', [10]),
            ]);
            const comparelt = swap.interface.encodeFunctionData('lt', [15, arbitraryCallPredicate]);
            const comparegt = swap.interface.encodeFunctionData('gt', [5, arbitraryCallPredicate]);

            const { offsets, data } = joinStaticCalls([comparelt, comparegt]);
            const predicate = swap.interface.encodeFunctionData('or', [offsets, data]);

            const order = buildOrder(
                {
                    makerAsset: await dai.getAddress(),
                    takerAsset: await weth.getAddress(),
                    makingAmount: 1,
                    takingAmount: 1,
                    maker: addr1.address,
                },
                {
                    predicate,
                },
            );

            const { r, vs } = compactSignature(await signOrder(order, chainId, await swap.getAddress(), addr1));
            const takerTraits = buildTakerTraits({
                threshold: 1n,
                extension: order.extension,
            });
            const fillTx = swap.fillOrderArgs(order, r, vs, 1, takerTraits.traits, takerTraits.args);
            await expect(fillTx).to.changeTokenBalances(dai, [addr, addr1], [1, -1]);
            await expect(fillTx).to.changeTokenBalances(weth, [addr, addr1], [-1, 1]);
        });

        it('`or` should fail', async function () {
            const { tokens: { dai, weth }, contracts: { swap, arbitraryPredicate }, chainId } = await loadFixture(deployContractsAndInit);

            const arbitraryCallPredicate = swap.interface.encodeFunctionData('arbitraryStaticCall', [
                await arbitraryPredicate.getAddress(),
                arbitraryPredicate.interface.encodeFunctionData('copyArg', [10]),
            ]);
            const comparelt = swap.interface.encodeFunctionData('lt', [5, arbitraryCallPredicate]);
            const comparegt = swap.interface.encodeFunctionData('gt', [15, arbitraryCallPredicate]);

            const { offsets, data } = joinStaticCalls([comparelt, comparegt]);
            const predicate = swap.interface.encodeFunctionData('or', [offsets, data]);

            const order = buildOrder(
                {
                    makerAsset: await dai.getAddress(),
                    takerAsset: await weth.getAddress(),
                    makingAmount: 1,
                    takingAmount: 1,
                    maker: addr1.address,
                },
                {
                    predicate,
                },
            );

            const { r, vs } = compactSignature(await signOrder(order, chainId, await swap.getAddress(), addr1));
            const takerTraits = buildTakerTraits({
                threshold: 1n,
                extension: order.extension,
            });
            await expect(swap.fillOrderArgs(order, r, vs, 1, takerTraits.traits, takerTraits.args))
                .to.be.revertedWithCustomError(swap, 'PredicateIsNotTrue');
        });

        it('`and` should pass', async function () {
            const { tokens: { dai, weth }, contracts: { swap, arbitraryPredicate }, chainId } = await loadFixture(deployContractsAndInit);

            const arbitraryCallPredicate = swap.interface.encodeFunctionData('arbitraryStaticCall', [
                await arbitraryPredicate.getAddress(),
                arbitraryPredicate.interface.encodeFunctionData('copyArg', [10]),
            ]);
            const comparelt = swap.interface.encodeFunctionData('lt', [15, arbitraryCallPredicate]);
            const comparegt = swap.interface.encodeFunctionData('gt', [5, arbitraryCallPredicate]);

            const { offsets, data } = joinStaticCalls([comparelt, comparegt]);
            const predicate = swap.interface.encodeFunctionData('and', [offsets, data]);

            const order = buildOrder(
                {
                    makerAsset: await dai.getAddress(),
                    takerAsset: await weth.getAddress(),
                    makingAmount: 1,
                    takingAmount: 1,
                    maker: addr1.address,
                },
                {
                    predicate,
                },
            );

            const { r, vs } = compactSignature(await signOrder(order, chainId, await swap.getAddress(), addr1));
            const takerTraits = buildTakerTraits({
                threshold: 1n,
                extension: order.extension,
            });
            const fillTx = swap.fillOrderArgs(order, r, vs, 1, takerTraits.traits, takerTraits.args);
            await expect(fillTx).to.changeTokenBalances(dai, [addr, addr1], [1, -1]);
            await expect(fillTx).to.changeTokenBalances(weth, [addr, addr1], [-1, 1]);
        });

        it('`and` should fail', async function () {
            const { tokens: { dai, weth }, contracts: { swap, arbitraryPredicate }, chainId } = await loadFixture(deployContractsAndInit);

            const arbitraryCallPredicate = swap.interface.encodeFunctionData('arbitraryStaticCall', [
                await arbitraryPredicate.getAddress(),
                arbitraryPredicate.interface.encodeFunctionData('copyArg', [10]),
            ]);
            const comparelt = swap.interface.encodeFunctionData('lt', [5, arbitraryCallPredicate]);
            const comparegt = swap.interface.encodeFunctionData('gt', [15, arbitraryCallPredicate]);

            const { offsets, data } = joinStaticCalls([comparelt, comparegt]);
            const predicate = swap.interface.encodeFunctionData('and', [offsets, data]);

            const order = buildOrder(
                {
                    makerAsset: await dai.getAddress(),
                    takerAsset: await weth.getAddress(),
                    makingAmount: 1,
                    takingAmount: 1,
                    maker: addr1.address,
                },
                {
                    predicate,
                },
            );

            const { r, vs } = compactSignature(await signOrder(order, chainId, await swap.getAddress(), addr1));
            const takerTraits = buildTakerTraits({
                threshold: 1n,
                extension: order.extension,
            });
            await expect(swap.fillOrderArgs(order, r, vs, 1, takerTraits.traits, takerTraits.args))
                .to.be.revertedWithCustomError(swap, 'PredicateIsNotTrue');
        });

        it('should fail with invalid extension (empty extension)', async function () {
            const {
                tokens: { dai, weth }, contracts: { swap, arbitraryPredicate }, chainId, orderLibFactory,
            } = await loadFixture(deployContractsAndInit);

            const arbitraryCall = swap.interface.encodeFunctionData('arbitraryStaticCall', [
                await arbitraryPredicate.getAddress(),
                arbitraryPredicate.interface.encodeFunctionData('copyArg', [1]),
            ]);
            const predicate = swap.interface.encodeFunctionData('lt', [10, arbitraryCall]);

            const order = buildOrder(
                {
                    makerAsset: await dai.getAddress(),
                    takerAsset: await weth.getAddress(),
                    makingAmount: 1,
                    takingAmount: 1,
                    maker: addr1.address,
                },
                {
                    predicate,
                },
            );

            const { r, vs } = compactSignature(await signOrder(order, chainId, await swap.getAddress(), addr1));
            const takerTraits = buildTakerTraits({
                threshold: 1n,
            });
            await expect(swap.fillOrderArgs(order, r, vs, 1, takerTraits.traits, takerTraits.args))
                .to.be.revertedWithCustomError(orderLibFactory, 'MissingOrderExtension');
        });

        it('should fail with invalid extension (mismatched extension)', async function () {
            const {
                tokens: { dai, weth }, contracts: { swap, arbitraryPredicate }, chainId, orderLibFactory,
            } = await loadFixture(deployContractsAndInit);

            const arbitraryCall = swap.interface.encodeFunctionData('arbitraryStaticCall', [
                await arbitraryPredicate.getAddress(),
                arbitraryPredicate.interface.encodeFunctionData('copyArg', [1]),
            ]);
            const predicate = swap.interface.encodeFunctionData('lt', [10, arbitraryCall]);

            const order = buildOrder(
                {
                    makerAsset: await dai.getAddress(),
                    takerAsset: await weth.getAddress(),
                    makingAmount: 1,
                    takingAmount: 1,
                    maker: addr1.address,
                },
                {
                    predicate,
                },
            );

            const { r, vs } = compactSignature(await signOrder(order, chainId, await swap.getAddress(), addr1));
            const takerTraits = buildTakerTraits({
                threshold: 1n,
                extension: order.extension + '0011223344',
            });
            await expect(swap.fillOrderArgs(order, r, vs, 1, takerTraits.traits, takerTraits.args))
                .to.be.revertedWithCustomError(orderLibFactory, 'InvalidExtensionHash');
        });

        it('should fail with invalid extension (unexpected extension)', async function () {
            const { tokens: { dai, weth }, contracts: { swap }, chainId, orderLibFactory } = await loadFixture(deployContractsAndInit);

            const order = buildOrder(
                {
                    makerAsset: await dai.getAddress(),
                    takerAsset: await weth.getAddress(),
                    makingAmount: 1,
                    takingAmount: 1,
                    maker: addr1.address,
                },
            );

            const { r, vs } = compactSignature(await signOrder(order, chainId, await swap.getAddress(), addr1));
            const takerTraits = buildTakerTraits({
                threshold: 1n,
                extension: '0xabacabac',
            });
            await expect(swap.fillOrderArgs(order, r, vs, 1, takerTraits.traits, takerTraits.args))
                .to.be.revertedWithCustomError(orderLibFactory, 'UnexpectedOrderExtension');
        });
    });

    describe('Expiration', function () {
        it('should fill when not expired', async function () {
            const { tokens: { dai, weth }, contracts: { swap }, chainId } = await loadFixture(deployContractsAndInit);

            const order = buildOrder({
                makerAsset: await dai.getAddress(),
                takerAsset: await weth.getAddress(),
                makingAmount: 1,
                takingAmount: 1,
                maker: addr1.address,
                makerTraits: buildMakerTraits({ expiry: (await time.latest()) + 3600 }),
            });

            const { r, vs } = compactSignature(await signOrder(order, chainId, await swap.getAddress(), addr1));
            const fillTx = swap.fillOrder(order, r, vs, fillWithMakingAmount(1), 1);
            await expect(fillTx).to.changeTokenBalances(dai, [addr, addr1], [1, -1]);
            await expect(fillTx).to.changeTokenBalances(weth, [addr, addr1], [-1, 1]);
        });

        it('should not fill when expired', async function () {
            const { tokens: { dai, weth }, contracts: { swap }, chainId } = await loadFixture(deployContractsAndInit);

            const order = buildOrder({
                makerAsset: await dai.getAddress(),
                takerAsset: await weth.getAddress(),
                makingAmount: 1,
                takingAmount: 1,
                maker: addr1.address,
                makerTraits: buildMakerTraits({ expiry: 0xff0000n }),
            });

            const { r, vs } = compactSignature(await signOrder(order, chainId, await swap.getAddress(), addr1));
            await expect(swap.fillOrder(order, r, vs, 1, fillWithMakingAmount(1)))
                .to.be.revertedWithCustomError(swap, 'OrderExpired');
        });

        it('should not partially fill when expired', async function () {
            const { tokens: { dai, weth }, contracts: { swap }, chainId } = await loadFixture(deployContractsAndInit);

            const order = buildOrder({
                makerAsset: await dai.getAddress(),
                takerAsset: await weth.getAddress(),
                makingAmount: 10,
                takingAmount: 2,
                maker: addr1.address,
                makerTraits: buildMakerTraits({ expiry: await time.latest() }),
            });

            const { r, vs } = compactSignature(await signOrder(order, chainId, await swap.getAddress(), addr1));
            await expect(swap.fillOrder(order, r, vs, 4, fillWithMakingAmount(1)))
                .to.be.revertedWithCustomError(swap, 'OrderExpired');
        });

        it('should not fill partially filled order after expiration', async function () {
            const { tokens: { dai, weth }, contracts: { swap }, chainId } = await loadFixture(deployContractsAndInit);

            const order = buildOrder({
                makerAsset: await dai.getAddress(),
                takerAsset: await weth.getAddress(),
                makingAmount: 10,
                takingAmount: 2,
                maker: addr1.address,
                makerTraits: buildMakerTraits({ expiry: await time.latest() + 1800 }),
            });

            const { r, vs } = compactSignature(await signOrder(order, chainId, await swap.getAddress(), addr1));
            const fillTx = swap.fillOrder(order, r, vs, 1, fillWithMakingAmount(1));
            await expect(fillTx).to.changeTokenBalances(dai, [addr, addr1], [1, -1]);
            await expect(fillTx).to.changeTokenBalances(weth, [addr, addr1], [-1, 1]);

            await time.increase(3600);

            await expect(swap.fillOrder(order, r, vs, 1, fillWithMakingAmount(1)))
                .to.be.revertedWithCustomError(swap, 'OrderExpired');
        });

        it('should fill partially if not enough coins (taker)', async function () {
            const { tokens: { dai, weth }, contracts: { swap }, chainId } = await loadFixture(deployContractsAndInit);

            const order = buildOrder({
                makerAsset: await dai.getAddress(),
                takerAsset: await weth.getAddress(),
                makingAmount: 2,
                takingAmount: 2,
                maker: addr1.address,
            });

            const { r, vs } = compactSignature(await signOrder(order, chainId, await swap.getAddress(), addr1));
            const fillTx = swap.fillOrder(order, r, vs, 3, 2);
            await expect(fillTx).to.changeTokenBalances(dai, [addr, addr1], [2, -2]);
            await expect(fillTx).to.changeTokenBalances(weth, [addr, addr1], [-2, 2]);
        });

        it('should fill partially if not enough coins (maker)', async function () {
            const { tokens: { dai, weth }, contracts: { swap }, chainId } = await loadFixture(deployContractsAndInit);

            const order = buildOrder({
                makerAsset: await dai.getAddress(),
                takerAsset: await weth.getAddress(),
                makingAmount: 2,
                takingAmount: 2,
                maker: addr1.address,
            });

            const { r, vs } = compactSignature(await signOrder(order, chainId, await swap.getAddress(), addr1));
            const fillTx = swap.fillOrder(order, r, vs, 3, fillWithMakingAmount(3));
            await expect(fillTx).to.changeTokenBalances(dai, [addr, addr1], [2, -2]);
            await expect(fillTx).to.changeTokenBalances(weth, [addr, addr1], [-2, 2]);
        });
    });

    describe('ETH fill', function () {
        it('should fill with ETH', async function () {
            const { tokens: { dai, weth }, contracts: { swap }, chainId } = await loadFixture(deployContractsAndInit);

            const order = buildOrder({
                makerAsset: await dai.getAddress(),
                takerAsset: await weth.getAddress(),
                makingAmount: 900,
                takingAmount: 3,
                maker: addr1.address,
            });

            const { r, vs } = compactSignature(await signOrder(order, chainId, await swap.getAddress(), addr1));
            const fillTx = swap.fillOrder(order, r, vs, 900, fillWithMakingAmount(3), { value: 3 });
            await expect(fillTx).to.changeTokenBalances(dai, [addr, addr1], [900, -900]);
            await expect(fillTx).to.changeTokenBalances(weth, [addr, addr1], [0, 3]);
            await expect(fillTx).to.changeEtherBalance(addr, -3);
        });

        it('should revert with takerAsset WETH and not enough msg.value', async function () {
            const { tokens: { dai, weth }, contracts: { swap }, chainId } = await loadFixture(deployContractsAndInit);

            const order = buildOrder({
                makerAsset: await dai.getAddress(),
                takerAsset: await weth.getAddress(),
                makingAmount: 900,
                takingAmount: 3,
                maker: addr1.address,
            });

            const { r, vs } = compactSignature(await signOrder(order, chainId, await swap.getAddress(), addr1));
            await expect(swap.fillOrder(order, r, vs, 900, fillWithMakingAmount(3), { value: 2 }))
                .to.be.revertedWithCustomError(swap, 'InvalidMsgValue');
        });

        it('should pass with takerAsset WETH and correct msg.value', async function () {
            const { tokens: { dai, weth }, contracts: { swap }, chainId } = await loadFixture(deployContractsAndInit);

            const order = buildOrder({
                makerAsset: await dai.getAddress(),
                takerAsset: await weth.getAddress(),
                makingAmount: 900,
                takingAmount: 3,
                maker: addr1.address,
            });

            const { r, vs } = compactSignature(await signOrder(order, chainId, await swap.getAddress(), addr1));
            const fillTx = swap.fillOrder(order, r, vs, 900, fillWithMakingAmount(3), { value: 4 });
            await expect(fillTx).to.changeTokenBalances(dai, [addr, addr1], [900, -900]);
            await expect(fillTx).to.changeTokenBalances(weth, [addr, addr1], [0, 3]);
            await expect(fillTx).to.changeEtherBalance(addr, -3);
        });

        it('should pass with takerAsset WETH and correct msg.value and unwrap flag is set', async function () {
            const { tokens: { dai, weth }, contracts: { swap }, chainId } = await loadFixture(deployContractsAndInit);

            const order = buildOrder({
                makerAsset: dai.address,
                takerAsset: weth.address,
                makingAmount: 900,
                takingAmount: 3,
                maker: addr1.address,
                makerTraits: buildMakerTraits({
                    unwrapWeth: true,
                }),
            });

            const { r, _vs: vs } = ethers.utils.splitSignature(await signOrder(order, chainId, swap.address, addr1));
            const fillTx = swap.fillOrder(order, r, vs, 900, fillWithMakingAmount(3), { value: 4 });
            await expect(fillTx).to.changeTokenBalances(dai, [addr, addr1], [900, -900]);
            await expect(fillTx).to.changeEtherBalance(addr, -3);
            await expect(fillTx).to.changeEtherBalance(addr1, 3);
        });

        it('should revert with takerAsset WETH, unwrap flag is set and receiver unable to receive ETH', async function () {
            const { tokens: { dai, weth }, contracts: { swap }, chainId } = await loadFixture(deployContractsAndInit);

            const order = buildOrder({
                makerAsset: dai.address,
                takerAsset: weth.address,
                makingAmount: 900,
                takingAmount: 3,
                maker: addr1.address,
                makerTraits: buildMakerTraits({
                    unwrapWeth: true,
                }),
                receiver: swap.address,
            });

            const { r, _vs: vs } = ethers.utils.splitSignature(await signOrder(order, chainId, swap.address, addr1));
            await expect(
                swap.fillOrder(order, r, vs, 900, fillWithMakingAmount(3), { value: 4 },
                )).to.be.revertedWithCustomError(swap, 'ETHTransferFailed');
        });

        it('should be reverted with takerAsset non-WETH and msg.value greater than 0', async function () {
            const { tokens: { dai, usdc }, contracts: { swap }, chainId } = await loadFixture(deployContractsAndInit);

            await usdc.mint(addr, '1000000');
            await usdc.approve(swap, '1000000');

            const order = buildOrder({
                makerAsset: await dai.getAddress(),
                takerAsset: await usdc.getAddress(),
                makingAmount: 900,
                takingAmount: 900,
                maker: addr1.address,
            });

            const { r, vs } = compactSignature(await signOrder(order, chainId, await swap.getAddress(), addr1));
            await expect(swap.fillOrder(order, r, vs, 900, fillWithMakingAmount(900), { value: 1 }))
                .to.be.revertedWithCustomError(swap, 'InvalidMsgValue');
        });

        it('should revert with takerAsset WETH, unwrap flag is set and taker unable to receive excessive ETH', async function () {
            const { tokens: { dai, weth }, contracts: { swap }, chainId } = await loadFixture(deployContractsAndInit);

            const TakerContract = await ethers.getContractFactory('TakerContract');
            const taker = await TakerContract.deploy(swap.address);
            await taker.deployed();

            const order = buildOrder({
                makerAsset: dai.address,
                takerAsset: weth.address,
                makingAmount: 900,
                takingAmount: 3,
                maker: addr1.address,
                makerTraits: buildMakerTraits({
                    unwrapWeth: true,
                }),
            });

            const { r, _vs: vs } = ethers.utils.splitSignature(await signOrder(order, chainId, swap.address, addr1));
            await expect(
                taker.fillOrder(order, r, vs, 900, fillWithMakingAmount(3), { value: 4 },
                )).to.be.revertedWithCustomError(swap, 'ETHTransferFailed');
        });
    });
});<|MERGE_RESOLUTION|>--- conflicted
+++ resolved
@@ -1,17 +1,11 @@
 const hre = require('hardhat');
 const { ethers, tracer } = hre;
-<<<<<<< HEAD
-const { expect, time, constants } = require('@1inch/solidity-utils');
+const { expect, time, constants, getPermit2, permit2Contract } = require('@1inch/solidity-utils');
 const { fillWithMakingAmount, unwrapWethTaker, buildMakerTraits, buildMakerTraitsRFQ, buildOrder, signOrder, buildOrderData, buildTakerTraits, compactSignature } = require('./helpers/orderUtils');
-=======
-const { expect, time, constants, getPermit2, permit2Contract } = require('@1inch/solidity-utils');
-const { fillWithMakingAmount, unwrapWethTaker, buildMakerTraits, buildMakerTraitsRFQ, buildOrder, signOrder, buildOrderData, buildTakerTraits } = require('./helpers/orderUtils');
->>>>>>> eeb1a006
 const { getPermit, withTarget } = require('./helpers/eip712');
 const { joinStaticCalls, ether, findTrace, countAllItems } = require('./helpers/utils');
 const { loadFixture } = require('@nomicfoundation/hardhat-network-helpers');
 const { deploySwapTokens, deployArbitraryPredicate } = require('./helpers/fixtures');
-const { BigNumber } = require('ethers');
 
 describe('LimitOrderProtocol', function () {
     let addr, addr1, addr2;
@@ -20,8 +14,11 @@
         [addr, addr1, addr2] = await ethers.getSigners();
     });
 
-<<<<<<< HEAD
-    async function initContracts (dai, weth, swap) {
+    async function deployContractsAndInit () {
+        const { dai, weth, usdc, swap, chainId } = await deploySwapTokens();
+        const tokens = { dai, weth, usdc };
+        const contracts = { swap };
+
         await dai.mint(addr1, ether('1000000'));
         await dai.mint(addr, ether('1000000'));
         await weth.deposit({ value: ether('100') });
@@ -30,24 +27,10 @@
         await dai.connect(addr1).approve(swap, ether('1000000'));
         await weth.approve(swap, ether('100'));
         await weth.connect(addr1).approve(swap, ether('100'));
-=======
-    async function deployContractsAndInit () {
-        const { dai, weth, usdc, swap, chainId } = await deploySwapTokens();
-        const tokens = { dai, weth, usdc };
-        const contracts = { swap };
-
-        await dai.mint(addr1.address, ether('1000000'));
-        await dai.mint(addr.address, ether('1000000'));
-        await weth.deposit({ value: ether('100') });
-        await weth.connect(addr1).deposit({ value: ether('100') });
-        await dai.approve(swap.address, ether('1000000'));
-        await dai.connect(addr1).approve(swap.address, ether('1000000'));
-        await weth.approve(swap.address, ether('100'));
-        await weth.connect(addr1).approve(swap.address, ether('100'));
 
         const ETHOrders = await ethers.getContractFactory('ETHOrders');
-        contracts.ethOrders = await ETHOrders.deploy(weth.address, swap.address);
-        await contracts.ethOrders.deployed();
+        contracts.ethOrders = await ETHOrders.deploy(weth, swap);
+        await contracts.ethOrders.waitForDeployment();
         const orderLibFactory = await ethers.getContractFactory('OrderLib');
 
         const { arbitraryPredicate } = await deployArbitraryPredicate();
@@ -56,31 +39,31 @@
         const permits = { taker: {}, maker: {} };
         // Taker permit
         permits.taker.order = buildOrder({
-            makerAsset: dai.address,
-            takerAsset: weth.address,
+            makerAsset: await dai.getAddress(),
+            takerAsset: await weth.getAddress(),
             makingAmount: 1,
             takingAmount: 1,
             maker: addr1.address,
         });
-        const { r, _vs: vs } = ethers.utils.splitSignature(await signOrder(permits.taker.order, chainId, swap.address, addr1));
+        const { r, vs } = compactSignature(await signOrder(permits.taker.order, chainId, await swap.getAddress(), addr1));
         permits.taker.signature = { r, vs };
 
         // Maker permit
         const deadline = (await time.latest()) + time.duration.weeks(1);
         const permit = withTarget(
-            weth.address,
-            await getPermit(addr.address, addr, weth, '1', chainId, swap.address, '1', deadline),
+            await weth.getAddress(),
+            await getPermit(addr.address, addr, weth, '1', chainId, await swap.getAddress(), '1', deadline),
         );
         const permit2 = withTarget(
-            weth.address,
-            await getPermit2(addr, weth.address, chainId, swap.address, 1, false, constants.MAX_UINT48, deadline),
+            await weth.getAddress(),
+            await getPermit2(addr, await weth.getAddress(), chainId, await swap.getAddress(), 1, false, constants.MAX_UINT48, deadline),
         );
         permits.maker.permit = permit;
         permits.maker.permit2 = permit2;
         permits.maker.order = buildOrder(
             {
-                makerAsset: weth.address,
-                takerAsset: dai.address,
+                makerAsset: await weth.getAddress(),
+                takerAsset: await dai.getAddress(),
                 makingAmount: 1,
                 takingAmount: 1,
                 maker: addr.address,
@@ -92,8 +75,8 @@
 
         permits.maker.orderPermit2 = buildOrder(
             {
-                makerAsset: weth.address,
-                takerAsset: dai.address,
+                makerAsset: await weth.getAddress(),
+                takerAsset: await dai.getAddress(),
                 makingAmount: 1,
                 takingAmount: 1,
                 maker: addr.address,
@@ -104,14 +87,13 @@
             },
         );
         contracts.permit2Contract = await permit2Contract();
-        await weth.approve(contracts.permit2Contract.address, 1);
-        const { r: r1, _vs: vs1 } = ethers.utils.splitSignature(await signOrder(permits.maker.order, chainId, swap.address, addr));
-        const { r: r2, _vs: vs2 } = ethers.utils.splitSignature(await signOrder(permits.maker.orderPermit2, chainId, swap.address, addr));
+        await weth.approve(contracts.permit2Contract, 1);
+        const { r: r1, vs: vs1 } = compactSignature(await signOrder(permits.maker.order, chainId, await swap.getAddress(), addr));
+        const { r: r2, vs: vs2 } = compactSignature(await signOrder(permits.maker.orderPermit2, chainId, await swap.getAddress(), addr));
         permits.maker.signature = { r: r1, vs: vs1 };
         permits.maker.signaturePermit2 = { r: r2, vs: vs2 };
 
         return { tokens, contracts, chainId, orderLibFactory, permits, deadline };
->>>>>>> eeb1a006
     };
 
     describe('wip', function () {
@@ -166,14 +148,14 @@
             const { tokens: { dai, weth }, contracts: { swap }, chainId } = await loadFixture(deployContractsAndInit);
 
             const order = buildOrder({
-                makerAsset: dai.address,
-                takerAsset: weth.address,
+                makerAsset: await dai.getAddress(),
+                takerAsset: await weth.getAddress(),
                 makingAmount: 2,
                 takingAmount: 2,
                 maker: addr1.address,
             });
 
-            const { r, _vs: vs } = ethers.utils.splitSignature(await signOrder(order, chainId, swap.address, addr1));
+            const { r, vs } = compactSignature(await signOrder(order, chainId, await swap.getAddress(), addr1));
             await expect(swap.fillOrder(order, r, vs, 3, fillWithMakingAmount(1)))
                 .to.be.revertedWithCustomError(swap, 'TakingAmountTooHigh');
         });
@@ -182,14 +164,14 @@
             const { tokens: { dai, weth }, contracts: { swap }, chainId } = await loadFixture(deployContractsAndInit);
 
             const order = buildOrder({
-                makerAsset: dai.address,
-                takerAsset: weth.address,
+                makerAsset: await dai.getAddress(),
+                takerAsset: await weth.getAddress(),
                 makingAmount: 2,
                 takingAmount: 2,
                 maker: addr1.address,
             });
 
-            const { r, _vs: vs } = ethers.utils.splitSignature(await signOrder(order, chainId, swap.address, addr1));
+            const { r, vs } = compactSignature(await signOrder(order, chainId, await swap.getAddress(), addr1));
             await expect(swap.fillOrder(order, r, vs, 3, 4))
                 .to.be.revertedWithCustomError(swap, 'MakingAmountTooLow');
         });
@@ -506,14 +488,14 @@
 
             const otherAddress = addr2;
             const order = buildOrder({
-                makerAsset: dai.address,
-                takerAsset: weth.address,
+                makerAsset: await dai.getAddress(),
+                takerAsset: await weth.getAddress(),
                 makingAmount: 1800,
                 takingAmount: 1,
                 maker: addr1.address,
             });
 
-            const { r, _vs: vs } = ethers.utils.splitSignature(await signOrder(order, chainId, swap.address, addr1));
+            const { r, vs } = compactSignature(await signOrder(order, chainId, await swap.getAddress(), addr1));
             const takerTraits = buildTakerTraits({
                 target: otherAddress.address,
             });
@@ -535,43 +517,18 @@
             // ok permit  |      -       |     +        |
             // bad permit |      +       |     +        |
 
-<<<<<<< HEAD
-            const deployContractsAndInitPermit = async function () {
-                const { dai, weth, swap, chainId } = await deploySwapTokens();
-                await initContracts(dai, weth, swap);
-
-                const order = buildOrder({
-                    makerAsset: await dai.getAddress(),
-                    takerAsset: await weth.getAddress(),
-                    makingAmount: 1,
-                    takingAmount: 1,
-                    maker: addr1.address,
-                });
-                await weth.approve(swap, '0');
-                const signature = await signOrder(order, chainId, await swap.getAddress(), addr1);
-
-                return { dai, weth, swap, chainId, order, signature };
-            };
-
-            it('DAI => WETH', async function () {
-                const { dai, weth, swap, chainId, order, signature } = await loadFixture(deployContractsAndInitPermit);
-
-                const permit = await getPermit(addr.address, addr, weth, '1', chainId, await swap.getAddress(), '1');
-                const { r, vs } = compactSignature(signature);
-=======
             it('DAI => WETH, no allowance', async function () {
                 const {
                     tokens: { dai, weth }, contracts: { swap }, chainId, permits: { taker: { order, signature: { r, vs } } },
                 } = await loadFixture(deployContractsAndInit);
 
-                const permit = await getPermit(addr.address, addr, weth, '1', chainId, swap.address, '1');
->>>>>>> eeb1a006
+                const permit = await getPermit(addr.address, addr, weth, '1', chainId, await swap.getAddress(), '1');
                 const takerTraits = buildTakerTraits({
                     threshold: 1n,
                     makingAmount: true,
                 });
 
-                await weth.approve(swap.address, '0');
+                await weth.approve(swap, '0');
                 const fillTx = swap.permitAndCall(
                     ethers.solidityPacked(
                         ['address', 'bytes'],
@@ -590,17 +547,9 @@
                     tokens: { dai, weth }, contracts: { swap }, chainId, permits: { taker: { order, signature: { r, vs } } },
                 } = await loadFixture(deployContractsAndInit);
 
-<<<<<<< HEAD
-                await weth.approve(swap, '1');
-=======
->>>>>>> eeb1a006
                 const deadline = (await time.latest()) - time.duration.weeks(1);
                 const permit = await getPermit(addr.address, addr, weth, '1', chainId, await swap.getAddress(), '1', deadline);
 
-<<<<<<< HEAD
-                const { r, vs } = compactSignature(signature);
-=======
->>>>>>> eeb1a006
                 const takerTraits = buildTakerTraits({ threshold: 1n });
                 const fillTx = swap.permitAndCall(
                     ethers.solidityPacked(
@@ -623,11 +572,7 @@
                 const deadline = (await time.latest()) - time.duration.weeks(1);
                 const permit = await getPermit(addr.address, addr, weth, '1', chainId, await swap.getAddress(), '1', deadline);
 
-<<<<<<< HEAD
-                const { r, vs } = compactSignature(signature);
-=======
-                await weth.approve(swap.address, '0');
->>>>>>> eeb1a006
+                await weth.approve(swap, '0');
                 const takerTraits = buildTakerTraits({ threshold: 1n });
                 await expect(swap.permitAndCall(
                     ethers.solidityPacked(
@@ -647,12 +592,6 @@
             // ok permit  |      -       |     +        |
             // bad permit |      +       |     +        |
 
-<<<<<<< HEAD
-                const deadline = (await time.latest()) + time.duration.weeks(1);
-                const permit = withTarget(
-                    await weth.getAddress(),
-                    await getPermit(addr.address, addr, weth, '1', chainId, await swap.getAddress(), '1', deadline),
-=======
             it('Maker permit works, no allowance', async function () {
                 const {
                     tokens: { dai, weth }, contracts: { swap }, permits: { maker: { order, signature: { r, vs } } },
@@ -663,7 +602,7 @@
                     makingAmount: true,
                     extension: order.extension,
                 });
-                await weth.approve(swap.address, '0');
+                await weth.approve(swap, '0');
                 const fillTx = swap.connect(addr1).fillOrderArgs(order, r, vs, 1, takerTraits.traits, takerTraits.args);
                 await expect(fillTx).to.changeTokenBalances(dai, [addr, addr1], [1, -1]);
                 await expect(fillTx).to.changeTokenBalances(weth, [addr, addr1], [-1, 1]);
@@ -691,7 +630,7 @@
                     tokens: { weth }, contracts: { swap }, permits: { maker: { order, signature: { r, vs } } }, deadline,
                 } = await loadFixture(deployContractsAndInit);
 
-                await weth.approve(swap.address, '0');
+                await weth.approve(swap, '0');
                 await time.increaseTo(deadline + 1);
 
                 const takerTraits = buildTakerTraits({
@@ -709,8 +648,8 @@
                     tokens: { dai, weth }, contracts: { swap }, permits: { maker: { order, signature: { r, vs }, permit } },
                 } = await loadFixture(deployContractsAndInit);
 
-                await weth.approve(swap.address, '0');
-                await addr1.sendTransaction({ to: weth.address, data: '0xd505accf' + permit.substring(42) });
+                await weth.approve(swap, '0');
+                await addr1.sendTransaction({ to: await weth.getAddress(), data: '0xd505accf' + permit.substring(42) });
                 const takerTraits = buildTakerTraits({
                     threshold: 0n,
                     skipMakerPermit: true,
@@ -734,18 +673,18 @@
                     tokens: { dai, weth }, contracts: { swap }, chainId, permits: { taker: { order, signature: { r, vs } } },
                 } = await loadFixture(deployContractsAndInit);
 
-                const permit = await getPermit2(addr, weth.address, chainId, swap.address, 1);
+                const permit = await getPermit2(addr, await weth.getAddress(), chainId, await swap.getAddress(), 1);
 
                 const takerTraits = buildTakerTraits({
                     threshold: 1n,
                     makingAmount: true,
                     usePermit2: true,
                 });
-                await weth.approve(swap.address, '0');
+                await weth.approve(swap, '0');
                 const fillTx = swap.permitAndCall(
-                    ethers.utils.solidityPack(
+                    ethers.solidityPacked(
                         ['address', 'bytes'],
-                        [weth.address, permit],
+                        [await weth.getAddress(), permit],
                     ),
                     swap.interface.encodeFunctionData('fillOrderArgs', [
                         order, r, vs, 1, takerTraits.traits, takerTraits.args,
@@ -760,18 +699,16 @@
                     tokens: { dai, weth }, contracts: { swap, permit2Contract }, chainId, permits: { taker: { order, signature: { r, vs } } }, deadline,
                 } = await loadFixture(deployContractsAndInit);
 
-                const permit = await getPermit2(addr, weth.address, chainId, swap.address, 1);
+                const permit = await getPermit2(addr, await weth.getAddress(), chainId, await swap.getAddress(), 1);
+
                 const tx = {
-                    from: addr.address,
-                    to: permit2Contract.address,
-                    data: ethers.utils.hexConcat([
-                        permit2Contract.interface.getSighash('permit'),
-                        permit,
-                    ]),
+                    from: addr,
+                    to: permit2Contract,
+                    data: permit2Contract.interface.getFunction('permit').selector + permit.substring(2),
                 };
                 await addr.sendTransaction(tx);
 
-                const permitExpired = await getPermit2(addr, weth.address, chainId, swap.address, 1, false, constants.MAX_UINT48, deadline);
+                const permitExpired = await getPermit2(addr, await weth.getAddress(), chainId, await swap.getAddress(), 1, false, constants.MAX_UINT48, deadline);
 
                 const takerTraits = buildTakerTraits({
                     threshold: 1n,
@@ -779,14 +716,13 @@
                     usePermit2: true,
                 });
                 const fillTx = swap.permitAndCall(
-                    ethers.utils.solidityPack(
+                    ethers.solidityPacked(
                         ['address', 'bytes'],
-                        [weth.address, permitExpired],
+                        [await weth.getAddress(), permitExpired],
                     ),
                     swap.interface.encodeFunctionData('fillOrderArgs', [
                         order, r, vs, 1, takerTraits.traits, takerTraits.args,
                     ]),
->>>>>>> eeb1a006
                 );
                 await expect(fillTx).to.changeTokenBalances(dai, [addr, addr1], [1, -1]);
                 await expect(fillTx).to.changeTokenBalances(weth, [addr, addr1], [-1, 1]);
@@ -797,8 +733,8 @@
                     tokens: { weth }, contracts: { swap }, chainId, permits: { taker: { order, signature: { r, vs } } },
                 } = await loadFixture(deployContractsAndInit);
 
-                const deadline = BigNumber.from((await time.latest()) - time.duration.weeks(1));
-                const permit = await getPermit2(addr, weth.address, chainId, swap.address, 1, false, constants.MAX_UINT48, deadline);
+                const deadline = BigInt((await time.latest()) - time.duration.weeks(1));
+                const permit = await getPermit2(addr, await weth.getAddress(), chainId, await swap.getAddress(), 1, false, constants.MAX_UINT48, deadline);
 
                 const takerTraits = buildTakerTraits({
                     threshold: 1n,
@@ -806,9 +742,9 @@
                     usePermit2: true,
                 });
                 await expect(swap.permitAndCall(
-                    ethers.utils.solidityPack(
+                    ethers.solidityPacked(
                         ['address', 'bytes'],
-                        [weth.address, permit],
+                        [await weth.getAddress(), permit],
                     ),
                     swap.interface.encodeFunctionData('fillOrderArgs', [
                         order, r, vs, 1, takerTraits.traits, takerTraits.args,
@@ -816,41 +752,26 @@
                 )).to.be.revertedWithCustomError(swap, 'SafeTransferFromFailed');
             });
 
-<<<<<<< HEAD
-                await weth.approve(swap, '0');
+            it('Fails with unexpected takerAssetSuffix', async function () {
+                const { tokens: { weth, dai }, contracts: { swap }, chainId } = await loadFixture(deployContractsAndInit);
 
                 const order = buildOrder(
                     {
-                        makerAsset: await weth.getAddress(),
-                        takerAsset: await dai.getAddress(),
-=======
-            it('Fails with unexpected takerAssetSuffix', async function () {
-                const { tokens: { weth, dai }, contracts: { swap }, chainId } = await loadFixture(deployContractsAndInit);
-
-                const order = buildOrder(
-                    {
-                        makerAsset: dai.address,
-                        takerAsset: weth.address,
->>>>>>> eeb1a006
+                        makerAsset: await dai.getAddress(),
+                        takerAsset: await weth.getAddress(),
                         makingAmount: 1,
                         takingAmount: 1,
                         maker: addr1.address,
                         makerTraits: buildMakerTraits({ }),
                     },
                     {
-                        takerAssetSuffix: weth.address,
+                        takerAssetSuffix: await weth.getAddress(),
                     },
                 );
 
-<<<<<<< HEAD
-                const { r, vs } = compactSignature(await signOrder(order, chainId, await swap.getAddress(), addr));
-                return { dai, weth, swap, order, r, vs, permit, deadline };
-            };
-=======
-                const permit = await getPermit2(addr, weth.address, chainId, swap.address, 1);
->>>>>>> eeb1a006
-
-                const { r, _vs: vs } = ethers.utils.splitSignature(await signOrder(order, chainId, swap.address, addr1));
+                const permit = await getPermit2(addr, await weth.getAddress(), chainId, await swap.getAddress(), 1);
+                const { r, vs } = compactSignature(await signOrder(order, chainId, await swap.getAddress(), addr1));
+
                 const takerTraits = buildTakerTraits({
                     threshold: 1n,
                     makingAmount: true,
@@ -858,9 +779,9 @@
                     extension: order.extension,
                 });
                 await expect(swap.permitAndCall(
-                    ethers.utils.solidityPack(
+                    ethers.solidityPacked(
                         ['address', 'bytes'],
-                        [weth.address, permit],
+                        [await weth.getAddress(), permit],
                     ),
                     swap.interface.encodeFunctionData('fillOrderArgs', [
                         order, r, vs, 1, takerTraits.traits, takerTraits.args,
@@ -894,21 +815,14 @@
                     tokens: { dai, weth }, contracts: { swap, permit2Contract }, chainId, permits: { maker: { orderPermit2: order, signaturePermit2: { r, vs } } }, deadline,
                 } = await loadFixture(deployContractsAndInit);
 
-                const permit = await getPermit2(addr, weth.address, chainId, swap.address, 1);
+                const permit = await getPermit2(addr, await weth.getAddress(), chainId, await swap.getAddress(), 1);
                 const tx = {
-                    from: addr.address,
-                    to: permit2Contract.address,
-                    data: ethers.utils.hexConcat([
-                        permit2Contract.interface.getSighash('permit'),
-                        permit,
-                    ]),
+                    from: addr,
+                    to: permit2Contract,
+                    data: permit2Contract.interface.getFunction('permit').selector + permit.substring(2),
                 };
                 await addr.sendTransaction(tx);
 
-<<<<<<< HEAD
-                await weth.approve(swap, '1');
-=======
->>>>>>> eeb1a006
                 await time.increaseTo(deadline + 1);
 
                 const takerTraits = buildTakerTraits({
@@ -941,14 +855,14 @@
             it('Fails with unexpected makerAssetSuffix', async function () {
                 const { tokens: { dai, weth }, contracts: { swap }, chainId, deadline } = await loadFixture(deployContractsAndInit);
                 const permit = withTarget(
-                    weth.address,
-                    await getPermit2(addr, weth.address, chainId, swap.address, 1, false, constants.MAX_UINT48, deadline),
+                    await weth.getAddress(),
+                    await getPermit2(addr, await weth.getAddress(), chainId, await swap.getAddress(), 1, false, constants.MAX_UINT48, deadline),
                 );
 
                 const order = buildOrder(
                     {
-                        makerAsset: weth.address,
-                        takerAsset: dai.address,
+                        makerAsset: await weth.getAddress(),
+                        takerAsset: await dai.getAddress(),
                         makingAmount: 1,
                         takingAmount: 1,
                         maker: addr.address,
@@ -956,15 +870,11 @@
                     },
                     {
                         permit,
-                        makerAssetSuffix: weth.address,
+                        makerAssetSuffix: await weth.getAddress(),
                     },
                 );
-                const { r, _vs: vs } = ethers.utils.splitSignature(await signOrder(order, chainId, swap.address, addr));
-
-<<<<<<< HEAD
-                await addr1.sendTransaction({ to: await weth.getAddress(), data: '0xd505accf' + permit.substring(42) });
-=======
->>>>>>> eeb1a006
+                const { r, vs } = compactSignature(await signOrder(order, chainId, await swap.getAddress(), addr));
+
                 const takerTraits = buildTakerTraits({
                     threshold: 1n,
                     makingAmount: true,
@@ -1050,19 +960,6 @@
     });
 
     describe('ETH Maker Orders', function () {
-<<<<<<< HEAD
-        const deployContractsAndInit = async function () {
-            const { dai, weth, swap, chainId } = await deploySwapTokens();
-            await initContracts(dai, weth, swap);
-            const ETHOrders = await ethers.getContractFactory('ETHOrders');
-            const ethOrders = await ETHOrders.deploy(weth, swap);
-            await ethOrders.waitForDeployment();
-            const orderLibFactory = await ethers.getContractFactory('OrderLib');
-            return { dai, weth, swap, orderLibFactory, chainId, ethOrders };
-        };
-
-=======
->>>>>>> eeb1a006
         it('Partial fill', async function () {
             const { tokens: { dai, weth }, contracts: { swap, ethOrders }, chainId } = await loadFixture(deployContractsAndInit);
 
@@ -1227,15 +1124,15 @@
 
             const order = buildOrder(
                 {
-                    maker: ethOrders.address,
+                    maker: await ethOrders.getAddress(),
                     receiver: addr1.address,
-                    makerAsset: weth.address,
-                    takerAsset: dai.address,
+                    makerAsset: await weth.getAddress(),
+                    takerAsset: await dai.getAddress(),
                     makingAmount: ether('0.3'),
                     takingAmount: ether('300'),
                 },
                 {
-                    postInteraction: ethOrders.address,
+                    postInteraction: await ethOrders.getAddress(),
                 },
             );
             const orderHash = await swap.hashOrder(order);
@@ -1252,7 +1149,7 @@
             expect(ethOrdersBatch[0].balance).to.equal(ether('0.3'));
             expect(ethOrdersBatch[0].maker).to.equal(addr1.address);
 
-            const signature = await signOrder(order, chainId, swap.address, addr);
+            const signature = await signOrder(order, chainId, await swap.getAddress(), addr);
 
             const takerTraits1 = buildTakerTraits({
                 threshold: ether('0.2'),
@@ -1272,13 +1169,8 @@
         const orderCancelationInit = async function () {
             const { tokens, contracts, chainId } = await deployContractsAndInit();
             const order = buildOrder({
-<<<<<<< HEAD
-                makerAsset: await dai.getAddress(),
-                takerAsset: await weth.getAddress(),
-=======
-                makerAsset: tokens.dai.address,
-                takerAsset: tokens.weth.address,
->>>>>>> eeb1a006
+                makerAsset: await tokens.dai.getAddress(),
+                takerAsset: await tokens.weth.getAddress(),
                 makingAmount: 2,
                 takingAmount: 2,
                 maker: addr1.address,
@@ -1288,68 +1180,40 @@
         };
 
         it('should revert for new order', async function () {
-<<<<<<< HEAD
-            const { swap, chainId, order } = await loadFixture(orderCancelationInit);
+            const { contracts: { swap }, chainId, order } = await loadFixture(orderCancelationInit);
             const data = buildOrderData(chainId, await swap.getAddress(), order);
             const orderHash = ethers.TypedDataEncoder.hash(data.domain, data.types, data.value);
-=======
+            await expect(swap.remainingInvalidatorForOrder(addr1.address, orderHash)).to.be.revertedWithCustomError(swap, 'RemainingInvalidatedOrder');
+        });
+
+        it('should return correct remaining for partially filled order', async function () {
             const { contracts: { swap }, chainId, order } = await loadFixture(orderCancelationInit);
-            const data = buildOrderData(chainId, swap.address, order);
-            const orderHash = ethers.utils._TypedDataEncoder.hash(data.domain, data.types, data.value);
->>>>>>> eeb1a006
-            await expect(swap.remainingInvalidatorForOrder(addr1.address, orderHash)).to.be.revertedWithCustomError(swap, 'RemainingInvalidatedOrder');
-        });
-
-        it('should return correct remaining for partially filled order', async function () {
-<<<<<<< HEAD
-            const { swap, chainId, order } = await loadFixture(orderCancelationInit);
             const signature = await signOrder(order, chainId, await swap.getAddress(), addr1);
             const { r, vs } = compactSignature(signature);
             const data = buildOrderData(chainId, await swap.getAddress(), order);
             const orderHash = ethers.TypedDataEncoder.hash(data.domain, data.types, data.value);
-=======
+
+            await swap.fillOrder(order, r, vs, 1, fillWithMakingAmount(1));
+
+            expect(await swap.remainingInvalidatorForOrder(addr1.address, orderHash)).to.equal('1');
+        });
+
+        it('should return zero remaining for filled order', async function () {
             const { contracts: { swap }, chainId, order } = await loadFixture(orderCancelationInit);
-            const signature = await signOrder(order, chainId, swap.address, addr1);
-            const { r, _vs: vs } = ethers.utils.splitSignature(signature);
-            const data = buildOrderData(chainId, swap.address, order);
-            const orderHash = ethers.utils._TypedDataEncoder.hash(data.domain, data.types, data.value);
->>>>>>> eeb1a006
-
-            await swap.fillOrder(order, r, vs, 1, fillWithMakingAmount(1));
-
-            expect(await swap.remainingInvalidatorForOrder(addr1.address, orderHash)).to.equal('1');
-        });
-
-        it('should return zero remaining for filled order', async function () {
-<<<<<<< HEAD
-            const { swap, chainId, order } = await loadFixture(orderCancelationInit);
             const signature = await signOrder(order, chainId, await swap.getAddress(), addr1);
             const { r, vs } = compactSignature(signature);
             const data = buildOrderData(chainId, await swap.getAddress(), order);
             const orderHash = ethers.TypedDataEncoder.hash(data.domain, data.types, data.value);
-=======
+
+            await swap.fillOrder(order, r, vs, 2, fillWithMakingAmount(2));
+
+            expect(await swap.remainingInvalidatorForOrder(addr1.address, orderHash)).to.equal('0');
+        });
+
+        it('should return zero remaining for cancelled order', async function () {
             const { contracts: { swap }, chainId, order } = await loadFixture(orderCancelationInit);
-            const signature = await signOrder(order, chainId, swap.address, addr1);
-            const { r, _vs: vs } = ethers.utils.splitSignature(signature);
-            const data = buildOrderData(chainId, swap.address, order);
-            const orderHash = ethers.utils._TypedDataEncoder.hash(data.domain, data.types, data.value);
->>>>>>> eeb1a006
-
-            await swap.fillOrder(order, r, vs, 2, fillWithMakingAmount(2));
-
-            expect(await swap.remainingInvalidatorForOrder(addr1.address, orderHash)).to.equal('0');
-        });
-
-        it('should return zero remaining for cancelled order', async function () {
-<<<<<<< HEAD
-            const { swap, chainId, order } = await loadFixture(orderCancelationInit);
             const data = buildOrderData(chainId, await swap.getAddress(), order);
             const orderHash = ethers.TypedDataEncoder.hash(data.domain, data.types, data.value);
-=======
-            const { contracts: { swap }, chainId, order } = await loadFixture(orderCancelationInit);
-            const data = buildOrderData(chainId, swap.address, order);
-            const orderHash = ethers.utils._TypedDataEncoder.hash(data.domain, data.types, data.value);
->>>>>>> eeb1a006
 
             await swap.connect(addr1).cancelOrder(order.makerTraits, orderHash);
 
@@ -1361,13 +1225,8 @@
         const orderCancelationInit = async function () {
             const { tokens, contracts, chainId } = await deployContractsAndInit();
             const order = buildOrder({
-<<<<<<< HEAD
-                makerAsset: await dai.getAddress(),
-                takerAsset: await weth.getAddress(),
-=======
-                makerAsset: tokens.dai.address,
-                takerAsset: tokens.weth.address,
->>>>>>> eeb1a006
+                makerAsset: await tokens.dai.getAddress(),
+                takerAsset: await tokens.weth.getAddress(),
                 makingAmount: 1,
                 takingAmount: 1,
                 maker: addr1.address,
@@ -1379,13 +1238,8 @@
         const orderWithEpochInit = async function () {
             const { tokens, contracts, chainId } = await deployContractsAndInit();
             const order = buildOrder({
-<<<<<<< HEAD
-                makerAsset: await dai.getAddress(),
-                takerAsset: await weth.getAddress(),
-=======
-                makerAsset: tokens.dai.address,
-                takerAsset: tokens.weth.address,
->>>>>>> eeb1a006
+                makerAsset: await tokens.dai.getAddress(),
+                takerAsset: await tokens.weth.getAddress(),
                 makingAmount: 2,
                 takingAmount: 2,
                 maker: addr1.address,
@@ -1396,15 +1250,9 @@
 
         // TODO: it could be canceled with another makerTraits, 1n << ALLOW_MUTIPLE_FILLS_FLAG (254n) for example
         it('should cancel own order', async function () {
-<<<<<<< HEAD
-            const { swap, chainId, order } = await loadFixture(orderCancelationInit);
+            const { contracts: { swap }, chainId, order } = await loadFixture(orderCancelationInit);
             const data = buildOrderData(chainId, await swap.getAddress(), order);
             const orderHash = ethers.TypedDataEncoder.hash(data.domain, data.types, data.value);
-=======
-            const { contracts: { swap }, chainId, order } = await loadFixture(orderCancelationInit);
-            const data = buildOrderData(chainId, swap.address, order);
-            const orderHash = ethers.utils._TypedDataEncoder.hash(data.domain, data.types, data.value);
->>>>>>> eeb1a006
             await swap.connect(addr1).cancelOrder(order.makerTraits, orderHash);
             expect(await swap.remainingInvalidatorForOrder(addr1.address, orderHash)).to.equal('0');
         });
@@ -1463,10 +1311,10 @@
                 0,
             ]);
 
-            const cancelationSimulate = swap.simulate(swap.address, calldata);
+            const cancelationSimulate = swap.simulate(swap, calldata);
             await expect(cancelationSimulate)
                 .to.be.revertedWithCustomError(swap, 'SimulationResults')
-                .withArgs(false, swap.interface.getSighash('OrderIsNotSuitableForMassInvalidation'));
+                .withArgs(false, swap.interface.getError('OrderIsNotSuitableForMassInvalidation').selector);
         });
 
         it('should cancel several orders by hash', async function () {
@@ -1514,19 +1362,11 @@
         });
 
         it('should not fill cancelled order', async function () {
-<<<<<<< HEAD
-            const { swap, chainId, order } = await loadFixture(orderCancelationInit);
+            const { contracts: { swap }, chainId, order } = await loadFixture(orderCancelationInit);
             const signature = await signOrder(order, chainId, await swap.getAddress(), addr1);
             const { r, vs } = compactSignature(signature);
             const data = buildOrderData(chainId, await swap.getAddress(), order);
             const orderHash = ethers.TypedDataEncoder.hash(data.domain, data.types, data.value);
-=======
-            const { contracts: { swap }, chainId, order } = await loadFixture(orderCancelationInit);
-            const signature = await signOrder(order, chainId, swap.address, addr1);
-            const { r, _vs: vs } = ethers.utils.splitSignature(signature);
-            const data = buildOrderData(chainId, swap.address, order);
-            const orderHash = ethers.utils._TypedDataEncoder.hash(data.domain, data.types, data.value);
->>>>>>> eeb1a006
 
             await swap.connect(addr1).cancelOrder(order.makerTraits, orderHash);
 
@@ -2097,8 +1937,8 @@
             const { tokens: { dai, weth }, contracts: { swap }, chainId } = await loadFixture(deployContractsAndInit);
 
             const order = buildOrder({
-                makerAsset: dai.address,
-                takerAsset: weth.address,
+                makerAsset: await dai.getAddress(),
+                takerAsset: await weth.getAddress(),
                 makingAmount: 900,
                 takingAmount: 3,
                 maker: addr1.address,
@@ -2107,7 +1947,7 @@
                 }),
             });
 
-            const { r, _vs: vs } = ethers.utils.splitSignature(await signOrder(order, chainId, swap.address, addr1));
+            const { r, vs } = compactSignature(await signOrder(order, chainId, await swap.getAddress(), addr1));
             const fillTx = swap.fillOrder(order, r, vs, 900, fillWithMakingAmount(3), { value: 4 });
             await expect(fillTx).to.changeTokenBalances(dai, [addr, addr1], [900, -900]);
             await expect(fillTx).to.changeEtherBalance(addr, -3);
@@ -2118,18 +1958,18 @@
             const { tokens: { dai, weth }, contracts: { swap }, chainId } = await loadFixture(deployContractsAndInit);
 
             const order = buildOrder({
-                makerAsset: dai.address,
-                takerAsset: weth.address,
+                makerAsset: await dai.getAddress(),
+                takerAsset: await weth.getAddress(),
                 makingAmount: 900,
                 takingAmount: 3,
                 maker: addr1.address,
                 makerTraits: buildMakerTraits({
                     unwrapWeth: true,
                 }),
-                receiver: swap.address,
-            });
-
-            const { r, _vs: vs } = ethers.utils.splitSignature(await signOrder(order, chainId, swap.address, addr1));
+                receiver: await swap.getAddress(),
+            });
+
+            const { r, vs } = compactSignature(await signOrder(order, chainId, await swap.getAddress(), addr1));
             await expect(
                 swap.fillOrder(order, r, vs, 900, fillWithMakingAmount(3), { value: 4 },
                 )).to.be.revertedWithCustomError(swap, 'ETHTransferFailed');
@@ -2158,12 +1998,12 @@
             const { tokens: { dai, weth }, contracts: { swap }, chainId } = await loadFixture(deployContractsAndInit);
 
             const TakerContract = await ethers.getContractFactory('TakerContract');
-            const taker = await TakerContract.deploy(swap.address);
-            await taker.deployed();
-
-            const order = buildOrder({
-                makerAsset: dai.address,
-                takerAsset: weth.address,
+            const taker = await TakerContract.deploy(swap);
+            await taker.waitForDeployment();
+
+            const order = buildOrder({
+                makerAsset: await dai.getAddress(),
+                takerAsset: await weth.getAddress(),
                 makingAmount: 900,
                 takingAmount: 3,
                 maker: addr1.address,
@@ -2172,7 +2012,7 @@
                 }),
             });
 
-            const { r, _vs: vs } = ethers.utils.splitSignature(await signOrder(order, chainId, swap.address, addr1));
+            const { r, vs } = compactSignature(await signOrder(order, chainId, await swap.getAddress(), addr1));
             await expect(
                 taker.fillOrder(order, r, vs, 900, fillWithMakingAmount(3), { value: 4 },
                 )).to.be.revertedWithCustomError(swap, 'ETHTransferFailed');
