--- conflicted
+++ resolved
@@ -606,121 +606,6 @@
             ).send({ from: addr1 });
         });
 
-<<<<<<< HEAD
-    /**
-     * Range limit order is used to sell an asset within a given price range.
-     * For example, right now ETH is worth 3000 DAI and you believe that within the next week the price of ETH will rise and reach at least 4000 DAI.
-     * In this case, you can create an ETH -> DAI limit order with a price range of 3000 -> 4000.
-     * Let's say you created a similar order for the amount of 10 ETH.
-     * Someone can file the entire limit at once at an average price of 3500 DAI.
-     * But it is also possible that the limit-order will be filed in parts.
-     * First, someone buys 1 ETH at the price of 3050 DAI, then another 1 ETH at the price of 3150 DAI, and so on.
-     */
-    describe('Range limit orders', async function () {
-        it('Fill range limit-order by maker asset', async function () {
-            // Order: 10 WETH -> 40_000 DAI with price range: 3000 -> 4000 DAI
-            const order = buildOrder(this.swap, this.weth, this.dai, 10, 40_000);
-
-            order.getMakerAmount = cutLastArg(
-                this.swap.contract.methods.getRangeMakerAmount(3000, 4000, order.makingAmount, 0, 0).encodeABI(),
-                64,
-            );
-            order.getTakerAmount = cutLastArg(
-                this.swap.contract.methods.getRangeTakerAmount(3000, 4000, order.makingAmount, 0, 0).encodeABI(),
-                64,
-            );
-
-            const data = buildOrderData(this.chainId, this.swap.address, order);
-            const signature = ethSigUtil.signTypedMessage(account.getPrivateKey(), { data });
-
-            const makerDai = await this.dai.balanceOf(wallet);
-            const takerDai = await this.dai.balanceOf(addr1);
-            const makerWeth = await this.weth.balanceOf(wallet);
-            const takerWeth = await this.weth.balanceOf(addr1);
-
-            // Buy 2 WETH, price should be 3100 DAI
-            // fillOrder(order, signature, makingAmount, takingAmount, thresholdAmount);
-            await this.swap.fillOrder(order, signature, 2, 0, 6200);
-
-            // After fill, seller got +(2 * 3100) DAI
-            expect(await this.dai.balanceOf(wallet)).to.be.bignumber.equal(makerDai.addn(6200), 'dai balanceOf wallet');
-            // After fill, seller gave -2 WETH
-            expect(await this.weth.balanceOf(wallet)).to.be.bignumber.equal(makerWeth.subn(2), 'weth balanceOf wallet');
-
-            // After fill, buyer gave -(2 * 3100) DAI
-            expect(await this.dai.balanceOf(addr1)).to.be.bignumber.equal(takerDai.subn(6200), 'dai balanceOf addr1');
-            // After fill, buyer got +2 WETH
-            expect(await this.weth.balanceOf(addr1)).to.be.bignumber.equal(takerWeth.addn(2), 'weth balanceOf addr1');
-
-            // Buy 2 more WETH, price should be 3300 DAI
-            // fillOrder(order, signature, makingAmount, takingAmount, thresholdAmount);
-            await this.swap.fillOrder(order, signature, 2, 0, 6600);
-
-            // After fill, seller got +(2 * 3100) DAI
-            expect(await this.dai.balanceOf(wallet)).to.be.bignumber.equal(makerDai.addn(6200 + 6600), 'dai balanceOf wallet');
-            // After fill, seller gave -2 WETH
-            expect(await this.weth.balanceOf(wallet)).to.be.bignumber.equal(makerWeth.subn(2 + 2), 'weth balanceOf wallet');
-
-            // After fill, buyer gave -(2 * 3100) DAI
-            expect(await this.dai.balanceOf(addr1)).to.be.bignumber.equal(takerDai.subn(6200 + 6600), 'dai balanceOf addr1');
-            // After fill, buyer got +2 WETH
-            expect(await this.weth.balanceOf(addr1)).to.be.bignumber.equal(takerWeth.addn(2 + 2), 'weth balanceOf addr1');
-        });
-
-        it.only('Fill range limit-order by taker asset', async function () {
-            // Order: 10 WETH -> 40_000 DAI with price range: 3000 -> 4000 DAI
-            const order = buildOrder(this.swap, this.weth, this.dai, 10, 40_000);
-
-            order.getMakerAmount = cutLastArg(
-                this.swap.contract.methods.getRangeMakerAmount(3000, 4000, order.makingAmount, 0, 0).encodeABI(),
-                64,
-            );
-            order.getTakerAmount = cutLastArg(
-                this.swap.contract.methods.getRangeTakerAmount(3000, 4000, order.makingAmount, 0, 0).encodeABI(),
-                64,
-            );
-
-            const data = buildOrderData(this.chainId, this.swap.address, order);
-            const signature = ethSigUtil.signTypedMessage(account.getPrivateKey(), { data });
-
-            const makerDai = await this.dai.balanceOf(wallet);
-            const takerDai = await this.dai.balanceOf(addr1);
-            const makerWeth = await this.weth.balanceOf(wallet);
-            const takerWeth = await this.weth.balanceOf(addr1);
-
-            // Buy 2 WETH, price should be 3100 DAI
-            // fillOrder(order, signature, makingAmount, takingAmount, thresholdAmount);
-            await this.swap.fillOrder(order, signature, 0, 6200, 2);
-
-            // After fill, seller got +(2 * 3100) DAI
-            expect(await this.dai.balanceOf(wallet)).to.be.bignumber.equal(makerDai.addn(6200), 'dai balanceOf wallet');
-            // After fill, seller gave -2 WETH
-            expect(await this.weth.balanceOf(wallet)).to.be.bignumber.equal(makerWeth.subn(2), 'weth balanceOf wallet');
-
-            // After fill, buyer gave -(2 * 3100) DAI
-            expect(await this.dai.balanceOf(addr1)).to.be.bignumber.equal(takerDai.subn(6200), 'dai balanceOf addr1');
-            // After fill, buyer got +2 WETH
-            expect(await this.weth.balanceOf(addr1)).to.be.bignumber.equal(takerWeth.addn(2), 'weth balanceOf addr1');
-
-            // Buy 2 more WETH, price should be 3300 DAI
-            // fillOrder(order, signature, makingAmount, takingAmount, thresholdAmount);
-            await this.swap.fillOrder(order, signature, 0, 6600, 2);
-
-            // After fill, seller got +(2 * 3100) DAI
-            expect(await this.dai.balanceOf(wallet)).to.be.bignumber.equal(makerDai.addn(6200 + 6600), 'dai balanceOf wallet');
-            // After fill, seller gave -2 WETH
-            expect(await this.weth.balanceOf(wallet)).to.be.bignumber.equal(makerWeth.subn(2 + 2), 'weth balanceOf wallet');
-
-            // After fill, buyer gave -(2 * 3100) DAI
-            expect(await this.dai.balanceOf(addr1)).to.be.bignumber.equal(takerDai.subn(6200 + 6600), 'dai balanceOf addr1');
-            // After fill, buyer got +2 WETH
-            expect(await this.weth.balanceOf(addr1)).to.be.bignumber.equal(takerWeth.addn(2 + 2), 'weth balanceOf addr1');
-        });
-    });
-
-    describe('Predicate', async function () {
-=======
->>>>>>> 4c4dc3ff
         it('`or` should pass', async function () {
             const tsBelow = this.swap.contract.methods.timestampBelow(0xff0000).encodeABI();
             const balanceCall = this.swap.contract.methods.arbitraryStaticCall(
