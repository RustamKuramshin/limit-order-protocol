const hre = require('hardhat');
const { ethers, tracer } = hre;
const { expect, time, constants, getPermit2, permit2Contract } = require('@1inch/solidity-utils');
const { fillWithMakingAmount, unwrapWethTaker, buildMakerTraits, buildMakerTraitsRFQ, buildOrder, signOrder, buildOrderData, buildTakerTraits } = require('./helpers/orderUtils');
const { getPermit, withTarget } = require('./helpers/eip712');
const { joinStaticCalls, ether, findTrace, countAllItems } = require('./helpers/utils');
const { loadFixture } = require('@nomicfoundation/hardhat-network-helpers');
const { deploySwapTokens, deployArbitraryPredicate } = require('./helpers/fixtures');

describe('LimitOrderProtocol', function () {
    let addr, addr1, addr2;

    before(async function () {
        [addr, addr1, addr2] = await ethers.getSigners();
    });

    async function initContracts (dai, weth, swap) {
        await dai.mint(addr1.address, ether('1000000'));
        await dai.mint(addr.address, ether('1000000'));
        await weth.deposit({ value: ether('100') });
        await weth.connect(addr1).deposit({ value: ether('100') });
        await dai.approve(swap.address, ether('1000000'));
        await dai.connect(addr1).approve(swap.address, ether('1000000'));
        await weth.approve(swap.address, ether('100'));
        await weth.connect(addr1).approve(swap.address, ether('100'));
    };

    describe('wip', function () {
        const deployContractsAndInit = async function () {
            const { dai, weth, swap, chainId } = await deploySwapTokens();
            await initContracts(dai, weth, swap);
            return { dai, weth, swap, chainId };
        };

        it('transferFrom', async function () {
            const { dai } = await loadFixture(deployContractsAndInit);

            await dai.connect(addr1).approve(addr.address, '2');
            await dai.transferFrom(addr1.address, addr.address, '1');
        });

        it('should not swap with bad signature', async function () {
            const { dai, weth, swap, chainId } = await loadFixture(deployContractsAndInit);

            const order = buildOrder({
                makerAsset: dai.address,
                takerAsset: weth.address,
                makingAmount: 1,
                takingAmount: 1,
                maker: addr1.address,
            });

            const fakeOrder = buildOrder({
                makerAsset: dai.address,
                takerAsset: weth.address,
                makingAmount: 1,
                takingAmount: 2,
                maker: addr1.address,
            });

            const { r, _vs: vs } = ethers.utils.splitSignature(await signOrder(order, chainId, swap.address, addr1));
            await expect(swap.fillOrder(fakeOrder, r, vs, 1, fillWithMakingAmount(1)))
                .to.be.revertedWithCustomError(swap, 'BadSignature');
        });

        it('should not fill above threshold', async function () {
            const { dai, weth, swap, chainId } = await loadFixture(deployContractsAndInit);

            const order = buildOrder({
                makerAsset: dai.address,
                takerAsset: weth.address,
                makingAmount: 2,
                takingAmount: 2,
                maker: addr1.address,
            });

            const { r, _vs: vs } = ethers.utils.splitSignature(await signOrder(order, chainId, swap.address, addr1));
            await expect(swap.fillOrder(order, r, vs, 2, fillWithMakingAmount(1)))
                .to.be.revertedWithCustomError(swap, 'TakingAmountTooHigh');
        });

        it('should not fill below threshold', async function () {
            const { dai, weth, swap, chainId } = await loadFixture(deployContractsAndInit);

            const order = buildOrder({
                makerAsset: dai.address,
                takerAsset: weth.address,
                makingAmount: 2,
                takingAmount: 2,
                maker: addr1.address,
            });

            const { r, _vs: vs } = ethers.utils.splitSignature(await signOrder(order, chainId, swap.address, addr1));
            await expect(swap.fillOrder(order, r, vs, 2, 3))
                .to.be.revertedWithCustomError(swap, 'MakingAmountTooLow');
        });

        it('should fill without checks with threshold == 0', async function () {
            const { dai, weth, swap, chainId } = await loadFixture(deployContractsAndInit);

            const order = buildOrder({
                makerAsset: dai.address,
                takerAsset: weth.address,
                makingAmount: 2,
                takingAmount: 10,
                maker: addr1.address,
                makerTraits: buildMakerTraits({ allowMultipleFills: true }),
            });

            const { r, _vs: vs } = ethers.utils.splitSignature(await signOrder(order, chainId, swap.address, addr1));

            const swapWithoutThreshold = await swap.fillOrder(order, r, vs, 5, 0);
            const gasUsedWithoutThreshold = (await swapWithoutThreshold.wait()).gasUsed;
            await loadFixture(deployContractsAndInit);
            const swapWithThreshold = await swap.fillOrder(order, r, vs, 5, 1);
            expect((await swapWithThreshold.wait()).gasUsed).to.gt(gasUsedWithoutThreshold);
        });

        it('should fail when amount is zero', async function () {
            const { dai, weth, swap, chainId } = await loadFixture(deployContractsAndInit);

            const order = buildOrder({
                makerAsset: dai.address,
                takerAsset: weth.address,
                makingAmount: 100,
                takingAmount: 1,
                maker: addr1.address,
            });

            const { r, _vs: vs } = ethers.utils.splitSignature(await signOrder(order, chainId, swap.address, addr1));
            await expect(swap.fillOrder(order, r, vs, 0, 0))
                .to.be.revertedWithCustomError(swap, 'SwapWithZeroAmount');
        });

        it('should swap fully based on signature', async function () {
            const { dai, weth, swap, chainId } = await loadFixture(deployContractsAndInit);
            // Order: 1 DAI => 1 WETH
            // Swap:  1 DAI => 1 WETH

            for (const nonce of [0, 1]) {
                const order = buildOrder({
                    makerAsset: dai.address,
                    takerAsset: weth.address,
                    makingAmount: 1,
                    takingAmount: 1,
                    maker: addr1.address,
                    makerTraits: buildMakerTraitsRFQ({ nonce }),
                });

                const { r, _vs: vs } = ethers.utils.splitSignature(await signOrder(order, chainId, swap.address, addr1));
                const fillTx = swap.fillOrder(order, r, vs, 1, fillWithMakingAmount(1));
                await expect(fillTx).to.changeTokenBalances(dai, [addr, addr1], [1, -1]);
                await expect(fillTx).to.changeTokenBalances(weth, [addr, addr1], [-1, 1]);

                if (hre.__SOLIDITY_COVERAGE_RUNNING === undefined) {
                    const trace = findTrace(tracer, 'CALL', swap.address);
                    const opcodes = trace.children.map(item => item.opcode);
                    expect(countAllItems(opcodes)).to.deep.equal({ STATICCALL: 1, CALL: 2, SLOAD: 1, SSTORE: 1, LOG1: 1 });
                }
            }
        });

        it('should swap half based on signature', async function () {
            const { dai, weth, swap, chainId } = await loadFixture(deployContractsAndInit);
            // Order: 2 DAI => 2 WETH
            // Swap:  1 DAI => 1 WETH

            const order = buildOrder({
                makerAsset: dai.address,
                takerAsset: weth.address,
                makingAmount: 2,
                takingAmount: 2,
                maker: addr1.address,
            });

            const { r, _vs: vs } = ethers.utils.splitSignature(await signOrder(order, chainId, swap.address, addr1));
            const fillTx = swap.fillOrder(order, r, vs, 1, fillWithMakingAmount(1));
            await expect(fillTx).to.changeTokenBalances(dai, [addr, addr1], [1, -1]);
            await expect(fillTx).to.changeTokenBalances(weth, [addr, addr1], [-1, 1]);

            if (hre.__SOLIDITY_COVERAGE_RUNNING === undefined) {
                const trace = findTrace(tracer, 'CALL', swap.address);
                const opcodes = trace.children.map(item => item.opcode);
                expect(countAllItems(opcodes)).to.deep.equal({ STATICCALL: 1, CALL: 2, SLOAD: 1, SSTORE: 1, LOG1: 1 });
            }
        });

        it('should floor maker amount', async function () {
            const { dai, weth, swap, chainId } = await loadFixture(deployContractsAndInit);
            // Order: 2 DAI => 10 WETH
            // Swap:  9 WETH <= 1 DAI

            const order = buildOrder({
                makerAsset: dai.address,
                takerAsset: weth.address,
                makingAmount: 2,
                takingAmount: 10,
                maker: addr1.address,
            });

            const { r, _vs: vs } = ethers.utils.splitSignature(await signOrder(order, chainId, swap.address, addr1));
            const fillTx = swap.fillOrder(order, r, vs, 9, 1);
            await expect(fillTx).to.changeTokenBalances(dai, [addr, addr1], [1, -1]);
            await expect(fillTx).to.changeTokenBalances(weth, [addr, addr1], [-9, 9]);
        });

        it('should fail on floor maker amount = 0', async function () {
            const { dai, weth, swap, chainId } = await loadFixture(deployContractsAndInit);
            // Order: 2 DAI => 10 WETH
            // Swap:  4 WETH <= 0 DAI

            const order = buildOrder({
                makerAsset: dai.address,
                takerAsset: weth.address,
                makingAmount: 2,
                takingAmount: 10,
                maker: addr1.address,
            });

            const { r, _vs: vs } = ethers.utils.splitSignature(await signOrder(order, chainId, swap.address, addr1));
            await expect(swap.fillOrder(order, r, vs, 4, 0))
                .to.be.revertedWithCustomError(swap, 'SwapWithZeroAmount');
        });

        it('should ceil taker amount', async function () {
            const { dai, weth, swap, chainId } = await loadFixture(deployContractsAndInit);
            // Order: 10 DAI => 2 WETH
            // Swap:  4 DAI => 1 WETH

            const order = buildOrder({
                makerAsset: dai.address,
                takerAsset: weth.address,
                makingAmount: 10,
                takingAmount: 2,
                maker: addr1.address,
            });

            const { r, _vs: vs } = ethers.utils.splitSignature(await signOrder(order, chainId, swap.address, addr1));
            const fillTx = swap.fillOrder(order, r, vs, 4, fillWithMakingAmount(1));
            await expect(fillTx).to.changeTokenBalances(dai, [addr, addr1], [4, -4]);
            await expect(fillTx).to.changeTokenBalances(weth, [addr, addr1], [-1, 1]);
        });

        it('should unwrap weth', async function () {
            const { dai, weth, swap, chainId } = await loadFixture(deployContractsAndInit);
            // Order: 10 DAI => 2 WETH
            // Swap:  4 DAI => 1 WETH

            const order = buildOrder({
                makerAsset: weth.address,
                takerAsset: dai.address,
                makingAmount: ether('2'),
                takingAmount: ether('10'),
                maker: addr1.address,
            });

            await weth.connect(addr1).deposit({ value: ether('2') });

            const { r, _vs: vs } = ethers.utils.splitSignature(await signOrder(order, chainId, swap.address, addr1));
            const fillTx = swap.fillOrder(order, r, vs, ether('5'), unwrapWethTaker(ether('1')));
            await expect(fillTx).to.changeTokenBalances(dai, [addr, addr1], [ether('-5'), ether('5')]);
            await expect(fillTx).to.changeTokenBalances(weth, [addr, addr1], [ether('0'), ether('-1')]);
            await expect(fillTx).to.changeEtherBalance(addr, ether('1'));
        });

        it('ERC721Proxy should work', async function () {
            const { dai, weth, swap, chainId } = await loadFixture(deployContractsAndInit);

            const ERC721Proxy = await ethers.getContractFactory('ERC721Proxy');
            const erc721proxy = await ERC721Proxy.deploy(swap.address);
            await erc721proxy.deployed();

            await dai.connect(addr1).approve(erc721proxy.address, '10');
            await weth.approve(erc721proxy.address, '10');

            const order = buildOrder(
                {
                    makerAsset: erc721proxy.address,
                    takerAsset: erc721proxy.address,
                    // making and taking amounts are not used by ERC721Proxy
                    makingAmount: 1,
                    takingAmount: 1,
                    maker: addr1.address,
                },
                {
                    makerAssetSuffix: '0x' + erc721proxy.interface.encodeFunctionData('func_60iHVgK', [addr1.address, constants.ZERO_ADDRESS, 0, 10, dai.address]).substring(202),
                    takerAssetSuffix: '0x' + erc721proxy.interface.encodeFunctionData('func_60iHVgK', [constants.ZERO_ADDRESS, addr1.address, 0, 10, weth.address]).substring(202),
                },
            );

            const { r, _vs: vs } = ethers.utils.splitSignature(await signOrder(order, chainId, swap.address, addr1));
            const takerTraits = buildTakerTraits({
                threshold: 10n,
                makingAmount: true,
                extension: order.extension,
            });
            const fillTx = swap.fillOrderArgs(order, r, vs, 10, takerTraits.traits, takerTraits.args);
            await expect(fillTx).to.changeTokenBalances(dai, [addr, addr1], [10, -10]);
            await expect(fillTx).to.changeTokenBalances(weth, [addr, addr1], [-10, 10]);
        });
    });

    describe('MakerTraits', function () {
        const deployContractsAndInit = async function () {
            const { dai, weth, swap, chainId } = await deploySwapTokens();
            await initContracts(dai, weth, swap);
            return { dai, weth, swap, chainId };
        };

        it('disallow multiple fills', async function () {
            const { dai, weth, swap, chainId } = await loadFixture(deployContractsAndInit);
            // Order: 10 DAI => 2 WETH
            // Swap:  4 DAI => 1 WETH

            const order = buildOrder({
                makerAsset: dai.address,
                takerAsset: weth.address,
                makingAmount: 10,
                takingAmount: 2,
                maker: addr1.address,
                makerTraits: buildMakerTraits({ allowMultipleFills: false }),
            });

            const { r, _vs: vs } = ethers.utils.splitSignature(await signOrder(order, chainId, swap.address, addr1));
            const fillTx = swap.fillOrder(order, r, vs, 4, fillWithMakingAmount(1));
            await expect(fillTx).to.changeTokenBalances(dai, [addr, addr1], [4, -4]);
            await expect(fillTx).to.changeTokenBalances(weth, [addr, addr1], [-1, 1]);

            await expect(swap.fillOrder(order, r, vs, 4, fillWithMakingAmount(1)))
                .to.be.revertedWithCustomError(swap, 'BitInvalidatedOrder');
        });

        it('need epoch manager, success', async function () {
            const { dai, weth, swap, chainId } = await loadFixture(deployContractsAndInit);
            // Order: 10 DAI => 2 WETH
            // Swap:  4 DAI => 1 WETH

            const order = buildOrder({
                makerAsset: dai.address,
                takerAsset: weth.address,
                makingAmount: 10,
                takingAmount: 2,
                maker: addr1.address,
                makerTraits: buildMakerTraits({ shouldCheckEpoch: true }),
            });

            const { r, _vs: vs } = ethers.utils.splitSignature(await signOrder(order, chainId, swap.address, addr1));
            const fillTx = swap.fillOrder(order, r, vs, 4, fillWithMakingAmount(1));
            await expect(fillTx).to.changeTokenBalances(dai, [addr, addr1], [4, -4]);
            await expect(fillTx).to.changeTokenBalances(weth, [addr, addr1], [-1, 1]);
        });

        it('need epoch manager, fail', async function () {
            const { dai, weth, swap, chainId } = await loadFixture(deployContractsAndInit);
            // Order: 10 DAI => 2 WETH
            // Swap:  4 DAI => 1 WETH

            const order = buildOrder({
                makerAsset: dai.address,
                takerAsset: weth.address,
                makingAmount: 10,
                takingAmount: 2,
                maker: addr1.address,
                makerTraits: buildMakerTraits({ shouldCheckEpoch: true, nonce: 1 }),
            });

            const { r, _vs: vs } = ethers.utils.splitSignature(await signOrder(order, chainId, swap.address, addr1));
            await expect(swap.fillOrder(order, r, vs, 4, fillWithMakingAmount(1)))
                .to.be.revertedWithCustomError(swap, 'WrongSeriesNonce');
        });

        it('unwrap weth for maker', async function () {
            const { dai, weth, swap, chainId } = await loadFixture(deployContractsAndInit);
            // Order: 10 DAI => 2 WETH
            // Swap:  10 DAI => 2 ETH

            const order = buildOrder({
                makerAsset: dai.address,
                takerAsset: weth.address,
                makingAmount: 10,
                takingAmount: 2,
                maker: addr1.address,
                makerTraits: buildMakerTraits({ unwrapWeth: true }),
            });

            const { r, _vs: vs } = ethers.utils.splitSignature(await signOrder(order, chainId, swap.address, addr1));
            const fillTx = swap.fillOrder(order, r, vs, 10, fillWithMakingAmount(2));
            await expect(fillTx).to.changeTokenBalances(dai, [addr, addr1], [10, -10]);
            await expect(fillTx).to.changeTokenBalance(weth, addr, -2);
            await expect(fillTx).to.changeEtherBalance(addr1, 2);
        });
    });

    describe('TakerTraits', function () {
        const deployContractsAndInit = async function () {
            const { dai, weth, swap, chainId } = await deploySwapTokens();
            await initContracts(dai, weth, swap);
            return { dai, weth, swap, chainId };
        };

        it('DAI => WETH, send WETH to address different from msg.sender when fill', async function () {
            const { dai, weth, swap, chainId } = await loadFixture(deployContractsAndInit);

            const otherAddress = addr2;
            const order = buildOrder({
                makerAsset: dai.address,
                takerAsset: weth.address,
                makingAmount: 1800,
                takingAmount: 1,
                maker: addr1.address,
            });

            const { r, _vs: vs } = ethers.utils.splitSignature(await signOrder(order, chainId, swap.address, addr1));
            const takerTraits = buildTakerTraits({
                target: otherAddress.address,
            });

            const fillTx = swap.fillOrderArgs(order, r, vs, 1, takerTraits.traits, takerTraits.args);

            await expect(fillTx).to.changeTokenBalance(dai, addr1, -1800);
            await expect(fillTx).to.changeTokenBalance(weth, addr, -1);

            // Pay out happened to otherAddress, specified in taker traits
            await expect(fillTx).to.changeTokenBalance(dai, otherAddress, 1800);
        });
    });

    describe('Permit', function () {
        describe('Taker Permit', function () {
            // tests that marked + are implemened
            //            | ok allowance | no allowance |
            // ok permit  |      -       |     +        |
            // bad permit |      +       |     +        |

            const deployContractsAndInitPermit = async function () {
                const { dai, weth, swap, chainId } = await deploySwapTokens();
                await initContracts(dai, weth, swap);

                const order = buildOrder({
                    makerAsset: dai.address,
                    takerAsset: weth.address,
                    makingAmount: 1,
                    takingAmount: 1,
                    maker: addr1.address,
                });
                await weth.approve(swap.address, '0');
                const signature = await signOrder(order, chainId, swap.address, addr1);

                return { dai, weth, swap, chainId, order, signature };
            };

            it('DAI => WETH', async function () {
                const { dai, weth, swap, chainId, order, signature } = await loadFixture(deployContractsAndInitPermit);

                const permit = await getPermit(addr.address, addr, weth, '1', chainId, swap.address, '1');
                const { r, _vs: vs } = ethers.utils.splitSignature(signature);
                const takerTraits = buildTakerTraits({
                    threshold: 1n,
                    makingAmount: true,
                });
                const fillTx = swap.permitAndCall(
                    ethers.utils.solidityPack(
                        ['address', 'bytes'],
                        [weth.address, permit],
                    ),
                    swap.interface.encodeFunctionData('fillOrderArgs', [
                        order, r, vs, 1, takerTraits.traits, takerTraits.args,
                    ]),
                );
                await expect(fillTx).to.changeTokenBalances(dai, [addr, addr1], [1, -1]);
                await expect(fillTx).to.changeTokenBalances(weth, [addr, addr1], [-1, 1]);
            });

            it('skips expired permit if allowance is enough', async function () {
                const { dai, weth, swap, chainId, order, signature } = await loadFixture(deployContractsAndInitPermit);

                await weth.approve(swap.address, '1');
                const deadline = (await time.latest()) - time.duration.weeks(1);
                const permit = await getPermit(addr.address, addr, weth, '1', chainId, swap.address, '1', deadline);

                const { r, _vs: vs } = ethers.utils.splitSignature(signature);
                const takerTraits = buildTakerTraits({ threshold: 1n });

                const fillTx = swap.permitAndCall(
                    ethers.utils.solidityPack(
                        ['address', 'bytes'],
                        [weth.address, permit],
                    ),
                    swap.interface.encodeFunctionData('fillOrderArgs', [
                        order, r, vs, 1, takerTraits.traits, takerTraits.args,
                    ]),
                );
                await expect(fillTx).to.changeTokenBalances(dai, [addr, addr1], [1, -1]);
                await expect(fillTx).to.changeTokenBalances(weth, [addr, addr1], [-1, 1]);
            });

            it('rejects expired permit when allowance is not enough', async function () {
                const { weth, swap, chainId, order, signature } = await loadFixture(deployContractsAndInitPermit);

                const deadline = (await time.latest()) - time.duration.weeks(1);
                const permit = await getPermit(addr.address, addr, weth, '1', chainId, swap.address, '1', deadline);

                const { r, _vs: vs } = ethers.utils.splitSignature(signature);
                const takerTraits = buildTakerTraits({ threshold: 1n });
                await expect(swap.permitAndCall(
                    ethers.utils.solidityPack(
                        ['address', 'bytes'],
                        [weth.address, permit],
                    ),
                    swap.interface.encodeFunctionData('fillOrderArgs', [
                        order, r, vs, 1, takerTraits.traits, takerTraits.args,
                    ]),
                )).to.be.revertedWithCustomError(swap, 'TransferFromTakerToMakerFailed');
            });
        });

<<<<<<< HEAD
        describe('Maker permit', function () {
=======
        describe('Maker Permit', function () {
            // tests that marked + are implemened
            //            | ok allowance | no allowance |
            // ok permit  |      -       |     +        |
            // bad permit |      +       |     +        |
>>>>>>> c454e0f1
            const deployContractsAndInitPermit = async function () {
                const { dai, weth, swap, chainId } = await deploySwapTokens();
                await initContracts(dai, weth, swap);

                const deadline = (await time.latest()) + time.duration.weeks(1);
                const permit = withTarget(
                    weth.address,
                    await getPermit(addr.address, addr, weth, '1', chainId, swap.address, '1', deadline),
                );

                weth.approve(swap.address, '0');

                const order = buildOrder(
                    {
                        makerAsset: weth.address,
                        takerAsset: dai.address,
                        makingAmount: 1,
                        takingAmount: 1,
                        maker: addr.address,
                    },
                    {
                        permit,
                    },
                );

                const { r, _vs: vs } = ethers.utils.splitSignature(await signOrder(order, chainId, swap.address, addr));
                return { dai, weth, swap, order, r, vs, permit, deadline };
            };

            it('maker permit works', async function () {
                const { dai, weth, swap, order, r, vs } = await loadFixture(deployContractsAndInitPermit);

                const takerTraits = buildTakerTraits({
                    threshold: 1n,
                    makingAmount: true,
                    extension: order.extension,
                });
                const fillTx = swap.connect(addr1).fillOrderArgs(order, r, vs, 1, takerTraits.traits, takerTraits.args);
                await expect(fillTx).to.changeTokenBalances(dai, [addr, addr1], [1, -1]);
                await expect(fillTx).to.changeTokenBalances(weth, [addr, addr1], [-1, 1]);
            });

            it('skips expired permit if allowance is enough', async function () {
                const { dai, weth, swap, order, r, vs, deadline } = await loadFixture(deployContractsAndInitPermit);

                weth.approve(swap.address, '1');
                await time.increaseTo(deadline + 1);

                const takerTraits = buildTakerTraits({
                    threshold: 1n,
                    makingAmount: true,
                    extension: order.extension,
                });
                const fillTx = swap.connect(addr1).fillOrderArgs(order, r, vs, 1, takerTraits.traits, takerTraits.args);
                await expect(fillTx).to.changeTokenBalances(dai, [addr, addr1], [1, -1]);
                await expect(fillTx).to.changeTokenBalances(weth, [addr, addr1], [-1, 1]);
            });

            it('rejects expired permit when allowance is not enough', async function () {
                const { swap, order, r, vs, deadline } = await loadFixture(deployContractsAndInitPermit);

                await time.increaseTo(deadline + 1);

                const takerTraits = buildTakerTraits({
                    threshold: 1n,
                    makingAmount: true,
                    extension: order.extension,
                });
                await expect(swap.connect(addr1).fillOrderArgs(
                    order, r, vs, 1, takerTraits.traits, takerTraits.args,
                )).to.be.revertedWithCustomError(swap, 'TransferFromMakerToTakerFailed');
            });

            it('skips order permit flag', async function () {
                const { dai, weth, swap, order, r, vs, permit } = await loadFixture(deployContractsAndInitPermit);

                await addr1.sendTransaction({ to: weth.address, data: '0xd505accf' + permit.substring(42) });
                const takerTraits = buildTakerTraits({
                    threshold: 0n,
                    skipMakerPermit: true,
                    extension: order.extension,
                });
                const fillTx = swap.connect(addr1).fillOrderArgs(order, r, vs, 1, takerTraits.traits, takerTraits.args);
                await expect(fillTx).to.changeTokenBalances(dai, [addr, addr1], [1, -1]);
                await expect(fillTx).to.changeTokenBalances(weth, [addr, addr1], [-1, 1]);
            });
        });
    });

    describe('Permit2', function () {
        describe('Taker Permit', function () {
            // TODO: Consider refactoring to use only one fixture in all tests
            const deployContractsAndInitPermit = async function () {
                const { dai, weth, swap, chainId } = await deploySwapTokens();
                await initContracts(dai, weth, swap);

                const order = buildOrder({
                    makerAsset: dai.address,
                    takerAsset: weth.address,
                    makingAmount: 1,
                    takingAmount: 1,
                    maker: addr1.address,
                });
                await weth.approve(swap.address, '0');
                const signature = await signOrder(order, chainId, swap.address, addr1);

                return { dai, weth, swap, chainId, order, signature };
            };

            it('DAI => WETH, permit2', async function () {
                const { dai, weth, swap, chainId, order } = await loadFixture(deployContractsAndInitPermit);

                const permit2 = await permit2Contract();
                await weth.approve(permit2.address, 1);
                const permit = await getPermit2(addr, weth.address, chainId, swap.address, 1);

                const { r, _vs: vs } = ethers.utils.splitSignature(await signOrder(order, chainId, swap.address, addr1));
                const takerTraits = buildTakerTraits({
                    minReturn: 1n,
                    makingAmount: true,
                    usePermit2: true,
                });
                const fillTx = swap.permitAndCall(
                    ethers.utils.solidityPack(
                        ['address', 'bytes'],
                        [weth.address, permit],
                    ),
                    swap.interface.encodeFunctionData('fillOrderArgs', [
                        order, r, vs, 1, takerTraits.traits, takerTraits.args,
                    ]),
                );
                await expect(fillTx).to.changeTokenBalances(dai, [addr, addr1], [1, -1]);
                await expect(fillTx).to.changeTokenBalances(weth, [addr, addr1], [-1, 1]);
            });
        });
    });

    describe('Amount Calculator', function () {
        const deployContractsAndInit = async function () {
            const { dai, weth, swap, chainId } = await deploySwapTokens();
            await initContracts(dai, weth, swap);
            return { dai, weth, swap, chainId };
        };

        it('empty takingAmountData should work on full fill', async function () {
            const { dai, weth, swap, chainId } = await loadFixture(deployContractsAndInit);

            const order = buildOrder({
                maker: addr1.address,
                makerAsset: dai.address,
                takerAsset: weth.address,
                makingAmount: 10,
                takingAmount: 10,
                makerTraits: buildMakerTraits({ allowPartialFill: false }),
            });

            const { r, _vs: vs } = ethers.utils.splitSignature(await signOrder(order, chainId, swap.address, addr1));
            const fillTx = swap.fillOrder(order, r, vs, 10, fillWithMakingAmount(10));
            await expect(fillTx).to.changeTokenBalances(dai, [addr, addr1], [10, -10]);
            await expect(fillTx).to.changeTokenBalances(weth, [addr, addr1], [-10, 10]);
        });

        it('empty takingAmountData should revert on partial fill', async function () {
            const { dai, weth, swap, chainId } = await loadFixture(deployContractsAndInit);

            const order = buildOrder({
                maker: addr1.address,
                makerAsset: dai.address,
                takerAsset: weth.address,
                makingAmount: 10,
                takingAmount: 10,
                makerTraits: buildMakerTraits({ allowPartialFill: false }),
            });

            const { r, _vs: vs } = ethers.utils.splitSignature(await signOrder(order, chainId, swap.address, addr1));
            await expect(swap.fillOrder(order, r, vs, 5, fillWithMakingAmount(5)))
                .to.be.revertedWithCustomError(swap, 'PartialFillNotAllowed');
        });

        it('empty makingAmountData should revert on partial fill', async function () {
            const { dai, weth, swap, chainId } = await loadFixture(deployContractsAndInit);

            const order = buildOrder({
                maker: addr1.address,
                makerAsset: dai.address,
                takerAsset: weth.address,
                makingAmount: 10,
                takingAmount: 10,
                makerTraits: buildMakerTraits({ allowPartialFill: false }),
            });

            const { r, _vs: vs } = ethers.utils.splitSignature(await signOrder(order, chainId, swap.address, addr1));
            await expect(swap.fillOrder(order, r, vs, 5, 5))
                .to.be.revertedWithCustomError(swap, 'PartialFillNotAllowed');
        });

        it('empty makingAmountData should work on full fill', async function () {
            const { dai, weth, swap, chainId } = await loadFixture(deployContractsAndInit);

            const order = buildOrder({
                maker: addr1.address,
                makerAsset: dai.address,
                takerAsset: weth.address,
                makingAmount: 10,
                takingAmount: 10,
                makerTraits: buildMakerTraits({ allowPartialFill: false }),
            });

            const { r, _vs: vs } = ethers.utils.splitSignature(await signOrder(order, chainId, swap.address, addr1));
            const fillTx = swap.fillOrder(order, r, vs, 10, 10);
            await expect(fillTx).to.changeTokenBalances(dai, [addr, addr1], [10, -10]);
            await expect(fillTx).to.changeTokenBalances(weth, [addr, addr1], [-10, 10]);
        });
    });

    describe('ETH Maker Orders', function () {
        const deployContractsAndInit = async function () {
            const { dai, weth, swap, chainId } = await deploySwapTokens();
            await initContracts(dai, weth, swap);
            const ETHOrders = await ethers.getContractFactory('ETHOrders');
            const ethOrders = await ETHOrders.deploy(weth.address, swap.address);
            await ethOrders.deployed();
            const orderLibFactory = await ethers.getContractFactory('OrderLib');
            return { dai, weth, swap, orderLibFactory, chainId, ethOrders };
        };

        it('Partial fill', async function () {
            const { dai, weth, swap, chainId, ethOrders } = await loadFixture(deployContractsAndInit);

            const order = buildOrder(
                {
                    maker: ethOrders.address,
                    receiver: addr1.address,
                    makerAsset: weth.address,
                    takerAsset: dai.address,
                    makingAmount: ether('0.3'),
                    takingAmount: ether('300'),
                },
                {
                    postInteraction: ethOrders.address,
                },
            );
            const orderHash = await swap.hashOrder(order);

            const deposittx = ethOrders.connect(addr1).ethOrderDeposit(order, order.extension, { value: ether('0.3') });
            await expect(deposittx).to.changeEtherBalance(addr1, ether('-0.3'));
            await expect(deposittx).to.changeTokenBalance(weth, ethOrders, ether('0.3'));

            let orderMakerBalance = await ethOrders.ordersMakersBalances(orderHash);
            expect(orderMakerBalance.balance).to.equal(ether('0.3'));
            expect(orderMakerBalance.maker).to.equal(addr1.address);

            const ethOrdersBatch = await ethOrders.ethOrdersBatch([orderHash]);
            expect(ethOrdersBatch[0].balance).to.equal(ether('0.3'));
            expect(ethOrdersBatch[0].maker).to.equal(addr1.address);

            const signature = await signOrder(order, chainId, swap.address, addr1);

            /// Partial fill
            const takerTraits1 = buildTakerTraits({
                threshold: ether('0.2'),
                extension: order.extension,
            });
            const fillTx1 = swap.fillContractOrderArgs(order, signature, ether('200'), takerTraits1.traits, takerTraits1.args);
            await expect(fillTx1).to.changeTokenBalances(dai, [addr, ethOrders, addr1], [ether('-200'), '0', ether('200')]);
            await expect(fillTx1).to.changeTokenBalances(weth, [addr, ethOrders, addr1], [ether('0.2'), ether('-0.2'), '0']);

            /// Remaining fill
            const takerTraits2 = buildTakerTraits({
                threshold: ether('0.1'),
                extension: order.extension,
            });
            const fillTx2 = swap.fillContractOrderArgs(order, signature, ether('100'), takerTraits2.traits, takerTraits2.args);
            await expect(fillTx2).to.changeTokenBalances(dai, [addr, ethOrders, addr1], [ether('-100'), '0', ether('100')]);
            await expect(fillTx2).to.changeTokenBalances(weth, [addr, ethOrders, addr1], [ether('0.1'), ether('-0.1'), '0']);

            orderMakerBalance = await ethOrders.ordersMakersBalances(orderHash);
            expect(orderMakerBalance.balance).to.equal(0);
            expect(orderMakerBalance.maker).to.equal(addr1.address);
        });

        it('Partial fill -> cancel -> refund maker -> fail to fill', async function () {
            const { dai, weth, swap, chainId, ethOrders } = await loadFixture(deployContractsAndInit);
            const order = buildOrder(
                {
                    maker: ethOrders.address,
                    receiver: addr1.address,
                    makerAsset: weth.address,
                    takerAsset: dai.address,
                    makingAmount: ether('0.3'),
                    takingAmount: ether('300'),
                },
                {
                    postInteraction: ethOrders.address,
                },
            );
            const orderHash = await swap.hashOrder(order);

            const deposittx = ethOrders.connect(addr1).ethOrderDeposit(order, order.extension, { value: ether('0.3') });
            await expect(deposittx).to.changeEtherBalance(addr1, ether('-0.3'));
            await expect(deposittx).to.changeTokenBalance(weth, ethOrders, ether('0.3'));

            const signature = await signOrder(order, chainId, swap.address, addr1);

            /// Partial fill
            const fillTakerTraits = buildTakerTraits({
                threshold: ether('0.2'),
                extension: order.extension,
            });
            const fillTx = swap.fillContractOrderArgs(order, signature, ether('200'), fillTakerTraits.traits, fillTakerTraits.args);
            await expect(fillTx).to.changeTokenBalances(dai, [addr, ethOrders, addr1], [ether('-200'), '0', ether('200')]);
            await expect(fillTx).to.changeTokenBalances(weth, [addr, ethOrders, addr1], [ether('0.2'), ether('-0.2'), '0']);

            /// Cancel order
            const canceltx = ethOrders.connect(addr1).cancelOrder(order.makerTraits, orderHash);
            await expect(canceltx).to.changeTokenBalance(weth, ethOrders, ether('-0.1'));
            await expect(canceltx).to.changeEtherBalance(addr1, ether('0.1'));

            /// Remaining fill failure
            const takerTraits = buildTakerTraits({
                threshold: ether('0.1'),
                extension: order.extension,
            });
            await expect(swap.fillContractOrderArgs(order, signature, ether('100'), takerTraits.traits, takerTraits.args))
                .to.be.revertedWithCustomError(swap, 'InvalidatedOrder');
        });

        it('Invalid order (missing post-interaction)', async function () {
            const { dai, weth, ethOrders } = await loadFixture(deployContractsAndInit);

            const order = buildOrder({
                maker: ethOrders.address,
                receiver: addr1.address,
                makerAsset: weth.address,
                takerAsset: dai.address,
                makingAmount: ether('0.3'),
                takingAmount: ether('300'),
            });

            await expect(ethOrders.connect(addr1).ethOrderDeposit(order, order.extension, { value: ether('0.3') }))
                .to.be.revertedWithCustomError(ethOrders, 'InvalidOrder');
        });

        it('Invalid extension (empty extension)', async function () {
            const { dai, weth, orderLibFactory, ethOrders } = await loadFixture(deployContractsAndInit);

            const order = buildOrder(
                {
                    maker: ethOrders.address,
                    receiver: addr1.address,
                    makerAsset: weth.address,
                    takerAsset: dai.address,
                    makingAmount: ether('0.3'),
                    takingAmount: ether('300'),
                },
                {
                    postInteraction: ethOrders.address,
                },
            );

            await expect(ethOrders.connect(addr1).ethOrderDeposit(order, [], { value: ether('0.3') }))
                .to.be.revertedWithCustomError(orderLibFactory, 'MissingOrderExtension');
        });

        it('Invalid extension (mismatched extension)', async function () {
            const { dai, weth, orderLibFactory, ethOrders } = await loadFixture(deployContractsAndInit);

            const order = buildOrder(
                {
                    maker: ethOrders.address,
                    receiver: addr1.address,
                    makerAsset: weth.address,
                    takerAsset: dai.address,
                    makingAmount: ether('0.3'),
                    takingAmount: ether('300'),
                },
                {
                    postInteraction: ethOrders.address,
                },
            );

            await expect(ethOrders.connect(addr1).ethOrderDeposit(order, order.extension.slice(0, -6), { value: ether('0.3') }))
                .to.be.revertedWithCustomError(orderLibFactory, 'InvalidExtensionHash');
        });
    });

    describe('Remaining invalidator', function () {
        const deployContractsAndInit = async function () {
            const { dai, weth, swap, chainId } = await deploySwapTokens();
            await initContracts(dai, weth, swap);
            return { dai, weth, swap, chainId };
        };

        const orderCancelationInit = async function () {
            const { dai, weth, swap, chainId } = await deployContractsAndInit();
            const order = buildOrder({
                makerAsset: dai.address,
                takerAsset: weth.address,
                makingAmount: 2,
                takingAmount: 2,
                maker: addr1.address,
                makerTraits: buildMakerTraits({ allowMultipleFills: true }),
            });
            return { dai, weth, swap, chainId, order };
        };

        it('should revert for new order', async function () {
            const { swap, chainId, order } = await loadFixture(orderCancelationInit);
            const data = buildOrderData(chainId, swap.address, order);
            const orderHash = ethers.utils._TypedDataEncoder.hash(data.domain, data.types, data.value);
            await expect(swap.remainingInvalidatorForOrder(addr1.address, orderHash)).to.be.revertedWithCustomError(swap, 'RemainingInvalidatedOrder');
        });

        it('should return correct remaining for partially filled order', async function () {
            const { swap, chainId, order } = await loadFixture(orderCancelationInit);
            const signature = await signOrder(order, chainId, swap.address, addr1);
            const { r, _vs: vs } = ethers.utils.splitSignature(signature);
            const data = buildOrderData(chainId, swap.address, order);
            const orderHash = ethers.utils._TypedDataEncoder.hash(data.domain, data.types, data.value);

            await swap.fillOrder(order, r, vs, 1, fillWithMakingAmount(1));

            expect(await swap.remainingInvalidatorForOrder(addr1.address, orderHash)).to.equal('1');
        });

        it('should return zero remaining for filled order', async function () {
            const { swap, chainId, order } = await loadFixture(orderCancelationInit);
            const signature = await signOrder(order, chainId, swap.address, addr1);
            const { r, _vs: vs } = ethers.utils.splitSignature(signature);
            const data = buildOrderData(chainId, swap.address, order);
            const orderHash = ethers.utils._TypedDataEncoder.hash(data.domain, data.types, data.value);

            await swap.fillOrder(order, r, vs, 2, fillWithMakingAmount(2));

            expect(await swap.remainingInvalidatorForOrder(addr1.address, orderHash)).to.equal('0');
        });

        it('should return zero remaining for cancelled order', async function () {
            const { swap, chainId, order } = await loadFixture(orderCancelationInit);
            const data = buildOrderData(chainId, swap.address, order);
            const orderHash = ethers.utils._TypedDataEncoder.hash(data.domain, data.types, data.value);

            await swap.connect(addr1).cancelOrder(order.makerTraits, orderHash);

            expect(await swap.remainingInvalidatorForOrder(addr1.address, orderHash)).to.equal('0');
        });
    });

    describe('Order Cancelation', function () {
        const deployContractsAndInit = async function () {
            const { dai, weth, swap, chainId } = await deploySwapTokens();
            await initContracts(dai, weth, swap);
            return { dai, weth, swap, chainId };
        };

        const orderCancelationInit = async function () {
            const { dai, weth, swap, chainId } = await deployContractsAndInit();
            const order = buildOrder({
                makerAsset: dai.address,
                takerAsset: weth.address,
                makingAmount: 1,
                takingAmount: 1,
                maker: addr1.address,
                makerTraits: buildMakerTraits({ allowMultipleFills: true }),
            });
            return { dai, weth, swap, chainId, order };
        };

        const orderWithEpochInit = async function () {
            const { dai, weth, swap, chainId } = await deployContractsAndInit();
            const order = buildOrder({
                makerAsset: dai.address,
                takerAsset: weth.address,
                makingAmount: 2,
                takingAmount: 2,
                maker: addr1.address,
                makerTraits: buildMakerTraits({ allowMultipleFills: true, shouldCheckEpoch: true, nonce: 0, series: 1 }),
            });
            return { dai, weth, swap, chainId, order };
        };

        // TODO: it could be canceled with another makerTraits, 1n << ALLOW_MUTIPLE_FILLS_FLAG (254n) for example
        it('should cancel own order', async function () {
            const { swap, chainId, order } = await loadFixture(orderCancelationInit);
            const data = buildOrderData(chainId, swap.address, order);
            const orderHash = ethers.utils._TypedDataEncoder.hash(data.domain, data.types, data.value);
            await swap.connect(addr1).cancelOrder(order.makerTraits, orderHash);
            expect(await swap.remainingInvalidatorForOrder(addr1.address, orderHash)).to.equal('0');
        });

        it('should cancel own order with massInvalidate', async function () {
            const { dai, weth, swap, chainId } = await loadFixture(orderCancelationInit);

            const orderNonce = 0;
            const order = buildOrder({
                makerAsset: dai.address,
                takerAsset: weth.address,
                makingAmount: 1,
                takingAmount: 1,
                maker: addr1.address,
                makerTraits: buildMakerTraitsRFQ({ nonce: orderNonce }),
            });
            const data = buildOrderData(chainId, swap.address, order);
            const orderHash = ethers.utils._TypedDataEncoder.hash(data.domain, data.types, data.value);

            await swap.connect(addr1).cancelOrder(order.makerTraits, orderHash);
            const invalidator = await swap.bitInvalidatorForOrder(addr1.address, orderNonce);
            expect(invalidator).to.equal('1');
        });

        it('should cancel own order with massInvalidate, huge nonce', async function () {
            const { dai, weth, swap, chainId } = await loadFixture(orderCancelationInit);

            const orderNonce = 1023;
            const order = buildOrder({
                makerAsset: dai.address,
                takerAsset: weth.address,
                makingAmount: 1,
                takingAmount: 1,
                maker: addr1.address,
                makerTraits: buildMakerTraitsRFQ({ nonce: orderNonce }),
            });
            const data = buildOrderData(chainId, swap.address, order);
            const orderHash = ethers.utils._TypedDataEncoder.hash(data.domain, data.types, data.value);

            await swap.connect(addr1).cancelOrder(order.makerTraits, orderHash);
            const invalidator = await swap.bitInvalidatorForOrder(addr1.address, orderNonce);
            expect(invalidator).to.equal(1n << 255n);
        });

        it('should cancel any hash', async function () {
            const { swap, order } = await loadFixture(orderCancelationInit);
            await swap.connect(addr1).cancelOrder(order.makerTraits, '0x0000000000000000000000000000000000000000000000000000000000000001');
            expect(await swap.remainingInvalidatorForOrder(addr1.address, '0x0000000000000000000000000000000000000000000000000000000000000001')).to.equal('0');
        });

        // TODO: fix simulate test
        it('can simulate order cancelation', async function () {
            const { swap, order } = await loadFixture(orderCancelationInit);

            const calldata = swap.interface.encodeFunctionData('cancelOrder', [
                order.makerTraits,
                '0x0000000000000000000000000000000000000000000000000000000000000001',
            ]);

            const cancelationSimulate = swap.simulate(addr1.address, calldata);
            await expect(cancelationSimulate)
                .to.be.revertedWithCustomError(swap, 'SimulationResults')
                .withArgs(true, '0x');
        });

        it('should cancel several orders by hash', async function () {
            const { swap, order } = await loadFixture(orderCancelationInit);

            const firstOrder = order;
            const secondOrder = order;

            const firstOrderFakeHash = '0x0000000000000000000000000000000000000000000000000000000000000001';
            const secondOrderFakeHash = '0x0000000000000000000000000000000000000000000000000000000000000002';

            await swap.connect(addr1).cancelOrders(
                [firstOrder.makerTraits, secondOrder.makerTraits],
                [firstOrderFakeHash, secondOrderFakeHash],
            );

            expect(await swap.remainingInvalidatorForOrder(addr1.address, firstOrderFakeHash)).to.equal('0');
            expect(await swap.remainingInvalidatorForOrder(addr1.address, secondOrderFakeHash)).to.equal('0');
        });

        it('rawRemainingInvalidatorForOrder returns method works', async function () {
            const { swap, order } = await loadFixture(orderCancelationInit);
            const orderFakeHash = '0x0000000000000000000000000000000000000000000000000000000000000001';

            expect(await swap.rawRemainingInvalidatorForOrder(addr1.address, orderFakeHash)).to.equal('0');

            await swap.connect(addr1).cancelOrder(order.makerTraits, orderFakeHash);

            const minusOne = '0xFFFFFFFFFFFFFFFFFFFFFFFFFFFFFFFFFFFFFFFFFFFFFFFFFFFFFFFFFFFFFFFF';
            expect(await swap.rawRemainingInvalidatorForOrder(addr1.address, orderFakeHash)).to.equal(minusOne);
        });

        it('should not fill cancelled order', async function () {
            const { swap, chainId, order } = await loadFixture(orderCancelationInit);
            const signature = await signOrder(order, chainId, swap.address, addr1);
            const { r, _vs: vs } = ethers.utils.splitSignature(signature);
            const data = buildOrderData(chainId, swap.address, order);
            const orderHash = ethers.utils._TypedDataEncoder.hash(data.domain, data.types, data.value);

            await swap.connect(addr1).cancelOrder(order.makerTraits, orderHash);

            await expect(swap.fillOrder(order, r, vs, 1, fillWithMakingAmount(1)))
                .to.be.revertedWithCustomError(swap, 'InvalidatedOrder');
        });

        it('should not fill cancelled order, massInvalidate', async function () {
            const { dai, weth, swap, chainId } = await loadFixture(orderCancelationInit);

            const orderNonce = 0;
            const order = buildOrder({
                makerAsset: dai.address,
                takerAsset: weth.address,
                makingAmount: 1,
                takingAmount: 1,
                maker: addr1.address,
                makerTraits: buildMakerTraitsRFQ({ nonce: orderNonce }),
            });
            const signature = await signOrder(order, chainId, swap.address, addr1);
            const { r, _vs: vs } = ethers.utils.splitSignature(signature);
            const data = buildOrderData(chainId, swap.address, order);
            const orderHash = ethers.utils._TypedDataEncoder.hash(data.domain, data.types, data.value);

            await swap.connect(addr1).cancelOrder(order.makerTraits, orderHash);

            await expect(swap.fillOrder(order, r, vs, 1, fillWithMakingAmount(1)))
                .to.be.revertedWithCustomError(swap, 'BitInvalidatedOrder');
        });

        it('epoch change, order should fail', async function () {
            const { swap, chainId, order } = await loadFixture(orderWithEpochInit);

            await swap.connect(addr1).increaseEpoch(1);

            const { r, _vs: vs } = ethers.utils.splitSignature(await signOrder(order, chainId, swap.address, addr1));
            await expect(swap.fillOrder(order, r, vs, 2, fillWithMakingAmount(2)))
                .to.be.revertedWithCustomError(swap, 'WrongSeriesNonce');
        });

        it('epoch change should not affect other addresses', async function () {
            const { dai, weth, swap, chainId, order } = await loadFixture(orderWithEpochInit);

            await swap.connect(addr2).increaseEpoch(1);

            const { r, _vs: vs } = ethers.utils.splitSignature(await signOrder(order, chainId, swap.address, addr1));
            const fillTx = swap.fillOrder(order, r, vs, 1, fillWithMakingAmount(1));
            await expect(fillTx).to.changeTokenBalances(dai, [addr, addr1], [1, -1]);
            await expect(fillTx).to.changeTokenBalances(weth, [addr, addr1], [-1, 1]);
        });

        it('epoch change, partially filled order should fail', async function () {
            const { dai, weth, swap, chainId, order } = await loadFixture(orderWithEpochInit);

            const { r, _vs: vs } = ethers.utils.splitSignature(await signOrder(order, chainId, swap.address, addr1));
            const fillTx = swap.fillOrder(order, r, vs, 1, fillWithMakingAmount(1));
            await expect(fillTx).to.changeTokenBalances(dai, [addr, addr1], [1, -1]);
            await expect(fillTx).to.changeTokenBalances(weth, [addr, addr1], [-1, 1]);

            await swap.connect(addr1).increaseEpoch(1);

            await expect(swap.fillOrder(order, r, vs, 1, fillWithMakingAmount(1)))
                .to.be.revertedWithCustomError(swap, 'WrongSeriesNonce');
        });

        it('advance nonce', async function () {
            const { swap } = await loadFixture(deployContractsAndInit);
            await swap.increaseEpoch(0);
            expect(await swap.epoch(addr.address, 0)).to.equal('1');
        });
    });

    describe('Private Orders', function () {
        const deployContractsAndInit = async function () {
            const { dai, weth, swap, chainId } = await deploySwapTokens();
            await initContracts(dai, weth, swap);
            return { dai, weth, swap, chainId };
        };

        it('should fill with correct taker', async function () {
            const { dai, weth, swap, chainId } = await loadFixture(deployContractsAndInit);

            const order = buildOrder({
                makerAsset: dai.address,
                takerAsset: weth.address,
                makingAmount: 1,
                takingAmount: 1,
                maker: addr1.address,
                makerTraits: buildMakerTraits({ allowedSender: addr.address }),
            });

            const { r, _vs: vs } = ethers.utils.splitSignature(await signOrder(order, chainId, swap.address, addr1));
            const fillTx = swap.fillOrder(order, r, vs, 1, fillWithMakingAmount(1));
            await expect(fillTx).to.changeTokenBalances(dai, [addr, addr1], [1, -1]);
            await expect(fillTx).to.changeTokenBalances(weth, [addr, addr1], [-1, 1]);
        });

        it('should not fill with incorrect taker', async function () {
            const { dai, weth, swap, chainId } = await loadFixture(deployContractsAndInit);

            const order = buildOrder({
                makerAsset: dai.address,
                takerAsset: weth.address,
                makingAmount: 1,
                takingAmount: 1,
                maker: addr1.address,
                makerTraits: buildMakerTraits({ allowedSender: addr1.address }),
            });

            const { r, _vs: vs } = ethers.utils.splitSignature(await signOrder(order, chainId, swap.address, addr1));
            await expect(swap.fillOrder(order, r, vs, 1, fillWithMakingAmount(1)))
                .to.be.revertedWithCustomError(swap, 'PrivateOrder');
        });
    });

    describe('Predicate', function () {
        const deployContractsAndInit = async function () {
            const { dai, weth, swap, chainId } = await deploySwapTokens();
            const { arbitraryPredicate } = await deployArbitraryPredicate();
            await initContracts(dai, weth, swap);
            const orderLibFactory = await ethers.getContractFactory('OrderLib');
            return { dai, weth, swap, chainId, arbitraryPredicate, orderLibFactory };
        };

        it('arbitrary call predicate should pass', async function () {
            const { dai, weth, swap, chainId, arbitraryPredicate } = await loadFixture(deployContractsAndInit);

            const arbitraryCall = swap.interface.encodeFunctionData('arbitraryStaticCall', [
                arbitraryPredicate.address,
                arbitraryPredicate.interface.encodeFunctionData('copyArg', [1]),
            ]);
            const predicate = swap.interface.encodeFunctionData('lt', [10, arbitraryCall]);

            const order = buildOrder(
                {
                    makerAsset: dai.address,
                    takerAsset: weth.address,
                    makingAmount: 1,
                    takingAmount: 1,
                    maker: addr1.address,
                },
                {
                    predicate,
                },
            );

            const { r, _vs: vs } = ethers.utils.splitSignature(await signOrder(order, chainId, swap.address, addr1));
            const takerTraits = buildTakerTraits({
                threshold: 1n,
                extension: order.extension,
            });
            const fillTx = swap.fillOrderArgs(order, r, vs, 1, takerTraits.traits, takerTraits.args);
            await expect(fillTx).to.changeTokenBalances(dai, [addr, addr1], [1, -1]);
            await expect(fillTx).to.changeTokenBalances(weth, [addr, addr1], [-1, 1]);
        });

        it('arbitrary call predicate should fail', async function () {
            const { dai, weth, swap, chainId, arbitraryPredicate } = await loadFixture(deployContractsAndInit);

            const arbitraryCall = swap.interface.encodeFunctionData('arbitraryStaticCall', [
                arbitraryPredicate.address,
                arbitraryPredicate.interface.encodeFunctionData('copyArg', [1]),
            ]);
            const predicate = swap.interface.encodeFunctionData('gt', [10, arbitraryCall]);

            const order = buildOrder(
                {
                    makerAsset: dai.address,
                    takerAsset: weth.address,
                    makingAmount: 1,
                    takingAmount: 1,
                    maker: addr1.address,
                },
                {
                    predicate,
                },
            );

            const { r, _vs: vs } = ethers.utils.splitSignature(await signOrder(order, chainId, swap.address, addr1));
            const takerTraits = buildTakerTraits({
                threshold: 1n,
                extension: order.extension,
            });
            await expect(swap.fillOrderArgs(order, r, vs, 1, takerTraits.traits, takerTraits.args))
                .to.be.revertedWithCustomError(swap, 'PredicateIsNotTrue');
        });

        it('`or` should pass', async function () {
            const { dai, weth, swap, chainId, arbitraryPredicate } = await loadFixture(deployContractsAndInit);

            const arbitraryCallPredicate = swap.interface.encodeFunctionData('arbitraryStaticCall', [
                arbitraryPredicate.address,
                arbitraryPredicate.interface.encodeFunctionData('copyArg', [10]),
            ]);
            const comparelt = swap.interface.encodeFunctionData('lt', [15, arbitraryCallPredicate]);
            const comparegt = swap.interface.encodeFunctionData('gt', [5, arbitraryCallPredicate]);

            const { offsets, data } = joinStaticCalls([comparelt, comparegt]);
            const predicate = swap.interface.encodeFunctionData('or', [offsets, data]);

            const order = buildOrder(
                {
                    makerAsset: dai.address,
                    takerAsset: weth.address,
                    makingAmount: 1,
                    takingAmount: 1,
                    maker: addr1.address,
                },
                {
                    predicate,
                },
            );

            const { r, _vs: vs } = ethers.utils.splitSignature(await signOrder(order, chainId, swap.address, addr1));
            const takerTraits = buildTakerTraits({
                threshold: 1n,
                extension: order.extension,
            });
            const fillTx = swap.fillOrderArgs(order, r, vs, 1, takerTraits.traits, takerTraits.args);
            await expect(fillTx).to.changeTokenBalances(dai, [addr, addr1], [1, -1]);
            await expect(fillTx).to.changeTokenBalances(weth, [addr, addr1], [-1, 1]);
        });

        it('`or` should fail', async function () {
            const { dai, weth, swap, chainId, arbitraryPredicate } = await loadFixture(deployContractsAndInit);

            const arbitraryCallPredicate = swap.interface.encodeFunctionData('arbitraryStaticCall', [
                arbitraryPredicate.address,
                arbitraryPredicate.interface.encodeFunctionData('copyArg', [10]),
            ]);
            const comparelt = swap.interface.encodeFunctionData('lt', [5, arbitraryCallPredicate]);
            const comparegt = swap.interface.encodeFunctionData('gt', [15, arbitraryCallPredicate]);

            const { offsets, data } = joinStaticCalls([comparelt, comparegt]);
            const predicate = swap.interface.encodeFunctionData('or', [offsets, data]);

            const order = buildOrder(
                {
                    makerAsset: dai.address,
                    takerAsset: weth.address,
                    makingAmount: 1,
                    takingAmount: 1,
                    maker: addr1.address,
                },
                {
                    predicate,
                },
            );

            const { r, _vs: vs } = ethers.utils.splitSignature(await signOrder(order, chainId, swap.address, addr1));
            const takerTraits = buildTakerTraits({
                threshold: 1n,
                extension: order.extension,
            });
            await expect(swap.fillOrderArgs(order, r, vs, 1, takerTraits.traits, takerTraits.args))
                .to.be.revertedWithCustomError(swap, 'PredicateIsNotTrue');
        });

        it('`and` should pass', async function () {
            const { dai, weth, swap, chainId, arbitraryPredicate } = await loadFixture(deployContractsAndInit);

            const arbitraryCallPredicate = swap.interface.encodeFunctionData('arbitraryStaticCall', [
                arbitraryPredicate.address,
                arbitraryPredicate.interface.encodeFunctionData('copyArg', [10]),
            ]);
            const comparelt = swap.interface.encodeFunctionData('lt', [15, arbitraryCallPredicate]);
            const comparegt = swap.interface.encodeFunctionData('gt', [5, arbitraryCallPredicate]);

            const { offsets, data } = joinStaticCalls([comparelt, comparegt]);
            const predicate = swap.interface.encodeFunctionData('and', [offsets, data]);

            const order = buildOrder(
                {
                    makerAsset: dai.address,
                    takerAsset: weth.address,
                    makingAmount: 1,
                    takingAmount: 1,
                    maker: addr1.address,
                },
                {
                    predicate,
                },
            );

            const { r, _vs: vs } = ethers.utils.splitSignature(await signOrder(order, chainId, swap.address, addr1));
            const takerTraits = buildTakerTraits({
                threshold: 1n,
                extension: order.extension,
            });
            const fillTx = swap.fillOrderArgs(order, r, vs, 1, takerTraits.traits, takerTraits.args);
            await expect(fillTx).to.changeTokenBalances(dai, [addr, addr1], [1, -1]);
            await expect(fillTx).to.changeTokenBalances(weth, [addr, addr1], [-1, 1]);
        });

        it('`and` should fail', async function () {
            const { dai, weth, swap, chainId, arbitraryPredicate } = await loadFixture(deployContractsAndInit);

            const arbitraryCallPredicate = swap.interface.encodeFunctionData('arbitraryStaticCall', [
                arbitraryPredicate.address,
                arbitraryPredicate.interface.encodeFunctionData('copyArg', [10]),
            ]);
            const comparelt = swap.interface.encodeFunctionData('lt', [5, arbitraryCallPredicate]);
            const comparegt = swap.interface.encodeFunctionData('gt', [15, arbitraryCallPredicate]);

            const { offsets, data } = joinStaticCalls([comparelt, comparegt]);
            const predicate = swap.interface.encodeFunctionData('and', [offsets, data]);

            const order = buildOrder(
                {
                    makerAsset: dai.address,
                    takerAsset: weth.address,
                    makingAmount: 1,
                    takingAmount: 1,
                    maker: addr1.address,
                },
                {
                    predicate,
                },
            );

            const { r, _vs: vs } = ethers.utils.splitSignature(await signOrder(order, chainId, swap.address, addr1));
            const takerTraits = buildTakerTraits({
                threshold: 1n,
                extension: order.extension,
            });
            await expect(swap.fillOrderArgs(order, r, vs, 1, takerTraits.traits, takerTraits.args))
                .to.be.revertedWithCustomError(swap, 'PredicateIsNotTrue');
        });

        it('should fail with invalid extension (empty extension)', async function () {
            const { dai, weth, swap, orderLibFactory, chainId, arbitraryPredicate } = await loadFixture(deployContractsAndInit);

            const arbitraryCall = swap.interface.encodeFunctionData('arbitraryStaticCall', [
                arbitraryPredicate.address,
                arbitraryPredicate.interface.encodeFunctionData('copyArg', [1]),
            ]);
            const predicate = swap.interface.encodeFunctionData('lt', [10, arbitraryCall]);

            const order = buildOrder(
                {
                    makerAsset: dai.address,
                    takerAsset: weth.address,
                    makingAmount: 1,
                    takingAmount: 1,
                    maker: addr1.address,
                },
                {
                    predicate,
                },
            );

            const { r, _vs: vs } = ethers.utils.splitSignature(await signOrder(order, chainId, swap.address, addr1));
            const takerTraits = buildTakerTraits({
                threshold: 1n,
            });
            await expect(swap.fillOrderArgs(order, r, vs, 1, takerTraits.traits, takerTraits.args))
                .to.be.revertedWithCustomError(orderLibFactory, 'MissingOrderExtension');
        });

        it('should fail with invalid extension (mismatched extension)', async function () {
            const { dai, weth, swap, orderLibFactory, chainId, arbitraryPredicate } = await loadFixture(deployContractsAndInit);

            const arbitraryCall = swap.interface.encodeFunctionData('arbitraryStaticCall', [
                arbitraryPredicate.address,
                arbitraryPredicate.interface.encodeFunctionData('copyArg', [1]),
            ]);
            const predicate = swap.interface.encodeFunctionData('lt', [10, arbitraryCall]);

            const order = buildOrder(
                {
                    makerAsset: dai.address,
                    takerAsset: weth.address,
                    makingAmount: 1,
                    takingAmount: 1,
                    maker: addr1.address,
                },
                {
                    predicate,
                },
            );

            const { r, _vs: vs } = ethers.utils.splitSignature(await signOrder(order, chainId, swap.address, addr1));
            const takerTraits = buildTakerTraits({
                threshold: 1n,
                extension: order.extension + '0011223344',
            });
            await expect(swap.fillOrderArgs(order, r, vs, 1, takerTraits.traits, takerTraits.args))
                .to.be.revertedWithCustomError(orderLibFactory, 'InvalidExtensionHash');
        });

        it('should fail with invalid extension (unexpected extension)', async function () {
            const { dai, weth, swap, orderLibFactory, chainId } = await loadFixture(deployContractsAndInit);

            const order = buildOrder(
                {
                    makerAsset: dai.address,
                    takerAsset: weth.address,
                    makingAmount: 1,
                    takingAmount: 1,
                    maker: addr1.address,
                },
            );

            const { r, _vs: vs } = ethers.utils.splitSignature(await signOrder(order, chainId, swap.address, addr1));
            const takerTraits = buildTakerTraits({
                threshold: 1n,
                extension: '0xabacabac',
            });
            await expect(swap.fillOrderArgs(order, r, vs, 1, takerTraits.traits, takerTraits.args))
                .to.be.revertedWithCustomError(orderLibFactory, 'UnexpectedOrderExtension');
        });
    });

    describe('Expiration', function () {
        const deployContractsAndInit = async function () {
            const { dai, weth, swap, chainId } = await deploySwapTokens();
            await initContracts(dai, weth, swap);
            return { dai, weth, swap, chainId };
        };

        it('should fill when not expired', async function () {
            const { dai, weth, swap, chainId } = await loadFixture(deployContractsAndInit);

            const order = buildOrder({
                makerAsset: dai.address,
                takerAsset: weth.address,
                makingAmount: 1,
                takingAmount: 1,
                maker: addr1.address,
                makerTraits: buildMakerTraits({ expiry: (await time.latest()) + 3600 }),
            });

            const { r, _vs: vs } = ethers.utils.splitSignature(await signOrder(order, chainId, swap.address, addr1));
            const fillTx = swap.fillOrder(order, r, vs, fillWithMakingAmount(1), 1);
            await expect(fillTx).to.changeTokenBalances(dai, [addr, addr1], [1, -1]);
            await expect(fillTx).to.changeTokenBalances(weth, [addr, addr1], [-1, 1]);
        });

        it('should not fill when expired', async function () {
            const { dai, weth, swap, chainId } = await loadFixture(deployContractsAndInit);

            const order = buildOrder({
                makerAsset: dai.address,
                takerAsset: weth.address,
                makingAmount: 1,
                takingAmount: 1,
                maker: addr1.address,
                makerTraits: buildMakerTraits({ expiry: 0xff0000n }),
            });

            const { r, _vs: vs } = ethers.utils.splitSignature(await signOrder(order, chainId, swap.address, addr1));
            await expect(swap.fillOrder(order, r, vs, 1, fillWithMakingAmount(1)))
                .to.be.revertedWithCustomError(swap, 'OrderExpired');
        });

        it('should not partially fill when expired', async function () {
            const { dai, weth, swap, chainId } = await loadFixture(deployContractsAndInit);

            const order = buildOrder({
                makerAsset: dai.address,
                takerAsset: weth.address,
                makingAmount: 10,
                takingAmount: 2,
                maker: addr1.address,
                makerTraits: buildMakerTraits({ expiry: await time.latest() }),
            });

            const { r, _vs: vs } = ethers.utils.splitSignature(await signOrder(order, chainId, swap.address, addr1));
            await expect(swap.fillOrder(order, r, vs, 4, fillWithMakingAmount(1)))
                .to.be.revertedWithCustomError(swap, 'OrderExpired');
        });

        it('should not fill partially filled order after expiration', async function () {
            const { dai, weth, swap, chainId } = await loadFixture(deployContractsAndInit);

            const order = buildOrder({
                makerAsset: dai.address,
                takerAsset: weth.address,
                makingAmount: 10,
                takingAmount: 2,
                maker: addr1.address,
                makerTraits: buildMakerTraits({ expiry: await time.latest() + 1800 }),
            });

            const { r, _vs: vs } = ethers.utils.splitSignature(await signOrder(order, chainId, swap.address, addr1));
            const fillTx = swap.fillOrder(order, r, vs, 1, fillWithMakingAmount(1));
            await expect(fillTx).to.changeTokenBalances(dai, [addr, addr1], [1, -1]);
            await expect(fillTx).to.changeTokenBalances(weth, [addr, addr1], [-1, 1]);

            await time.increase(3600);

            await expect(swap.fillOrder(order, r, vs, 1, fillWithMakingAmount(1)))
                .to.be.revertedWithCustomError(swap, 'OrderExpired');
        });

        it('should fill partially if not enough coins (taker)', async function () {
            const { dai, weth, swap, chainId } = await loadFixture(deployContractsAndInit);

            const order = buildOrder({
                makerAsset: dai.address,
                takerAsset: weth.address,
                makingAmount: 2,
                takingAmount: 2,
                maker: addr1.address,
            });

            const { r, _vs: vs } = ethers.utils.splitSignature(await signOrder(order, chainId, swap.address, addr1));
            const fillTx = swap.fillOrder(order, r, vs, 3, 2);
            await expect(fillTx).to.changeTokenBalances(dai, [addr, addr1], [2, -2]);
            await expect(fillTx).to.changeTokenBalances(weth, [addr, addr1], [-2, 2]);
        });

        it('should fill partially if not enough coins (maker)', async function () {
            const { dai, weth, swap, chainId } = await loadFixture(deployContractsAndInit);

            const order = buildOrder({
                makerAsset: dai.address,
                takerAsset: weth.address,
                makingAmount: 2,
                takingAmount: 2,
                maker: addr1.address,
            });

            const { r, _vs: vs } = ethers.utils.splitSignature(await signOrder(order, chainId, swap.address, addr1));
            const fillTx = swap.fillOrder(order, r, vs, 3, fillWithMakingAmount(3));
            await expect(fillTx).to.changeTokenBalances(dai, [addr, addr1], [2, -2]);
            await expect(fillTx).to.changeTokenBalances(weth, [addr, addr1], [-2, 2]);
        });
    });

    describe('ETH fill', function () {
        const deployContractsAndInit = async function () {
            const { dai, weth, swap, chainId, usdc } = await deploySwapTokens();
            await initContracts(dai, weth, swap);
            return { dai, weth, swap, chainId, usdc };
        };

        it('should fill with ETH', async function () {
            const { dai, weth, swap, chainId } = await loadFixture(deployContractsAndInit);

            const order = buildOrder({
                makerAsset: dai.address,
                takerAsset: weth.address,
                makingAmount: 900,
                takingAmount: 3,
                maker: addr1.address,
            });

            const { r, _vs: vs } = ethers.utils.splitSignature(await signOrder(order, chainId, swap.address, addr1));
            const fillTx = swap.fillOrder(order, r, vs, 900, fillWithMakingAmount(3), { value: 3 });
            await expect(fillTx).to.changeTokenBalances(dai, [addr, addr1], [900, -900]);
            await expect(fillTx).to.changeTokenBalances(weth, [addr, addr1], [0, 3]);
            await expect(fillTx).to.changeEtherBalance(addr, -3);
        });

        it('should revert with takerAsset WETH and not enough msg.value', async function () {
            const { dai, weth, swap, chainId } = await loadFixture(deployContractsAndInit);

            const order = buildOrder({
                makerAsset: dai.address,
                takerAsset: weth.address,
                makingAmount: 900,
                takingAmount: 3,
                maker: addr1.address,
            });

            const { r, _vs: vs } = ethers.utils.splitSignature(await signOrder(order, chainId, swap.address, addr1));
            await expect(swap.fillOrder(order, r, vs, 900, fillWithMakingAmount(3), { value: 2 }))
                .to.be.revertedWithCustomError(swap, 'InvalidMsgValue');
        });

        it('should pass with takerAsset WETH and correct msg.value', async function () {
            const { dai, weth, swap, chainId } = await loadFixture(deployContractsAndInit);

            const order = buildOrder({
                makerAsset: dai.address,
                takerAsset: weth.address,
                makingAmount: 900,
                takingAmount: 3,
                maker: addr1.address,
            });

            const { r, _vs: vs } = ethers.utils.splitSignature(await signOrder(order, chainId, swap.address, addr1));
            const fillTx = swap.fillOrder(order, r, vs, 900, fillWithMakingAmount(3), { value: 4 });
            await expect(fillTx).to.changeTokenBalances(dai, [addr, addr1], [900, -900]);
            await expect(fillTx).to.changeTokenBalances(weth, [addr, addr1], [0, 3]);
            await expect(fillTx).to.changeEtherBalance(addr, -3);
        });

        it('should pass with takerAsset WETH and correct msg.value and unwrap flag is set', async function () {
            const { dai, weth, swap, chainId } = await loadFixture(deployContractsAndInit);

            const order = buildOrder({
                makerAsset: dai.address,
                takerAsset: weth.address,
                makingAmount: 900,
                takingAmount: 3,
                maker: addr1.address,
                makerTraits: buildMakerTraits({
                    unwrapWeth: true,
                }),
            });

            const { r, _vs: vs } = ethers.utils.splitSignature(await signOrder(order, chainId, swap.address, addr1));
            const fillTx = swap.fillOrder(order, r, vs, 900, fillWithMakingAmount(3), { value: 4 });
            await expect(fillTx).to.changeTokenBalances(dai, [addr, addr1], [900, -900]);
            await expect(fillTx).to.changeEtherBalance(addr, -3);
            await expect(fillTx).to.changeEtherBalance(addr1, 3);
        });

        it('should reverted with takerAsset non-WETH and msg.value greater than 0', async function () {
            const { dai, swap, chainId, usdc } = await loadFixture(deployContractsAndInit);

            await usdc.mint(addr.address, '1000000');
            await usdc.approve(swap.address, '1000000');

            const order = buildOrder({
                makerAsset: dai.address,
                takerAsset: usdc.address,
                makingAmount: 900,
                takingAmount: 900,
                maker: addr1.address,
            });

            const { r, _vs: vs } = ethers.utils.splitSignature(await signOrder(order, chainId, swap.address, addr1));
            await expect(swap.fillOrder(order, r, vs, 900, fillWithMakingAmount(900), { value: 1 }))
                .to.be.revertedWithCustomError(swap, 'InvalidMsgValue');
        });
    });
});<|MERGE_RESOLUTION|>--- conflicted
+++ resolved
@@ -514,15 +514,11 @@
             });
         });
 
-<<<<<<< HEAD
-        describe('Maker permit', function () {
-=======
         describe('Maker Permit', function () {
             // tests that marked + are implemened
             //            | ok allowance | no allowance |
             // ok permit  |      -       |     +        |
             // bad permit |      +       |     +        |
->>>>>>> c454e0f1
             const deployContractsAndInitPermit = async function () {
                 const { dai, weth, swap, chainId } = await deploySwapTokens();
                 await initContracts(dai, weth, swap);
@@ -641,7 +637,7 @@
 
                 const { r, _vs: vs } = ethers.utils.splitSignature(await signOrder(order, chainId, swap.address, addr1));
                 const takerTraits = buildTakerTraits({
-                    minReturn: 1n,
+                    threshold: 1n,
                     makingAmount: true,
                     usePermit2: true,
                 });
