const hre = require('hardhat');
const { getChainId } = hre;

module.exports = async ({ getNamedAccounts, deployments }) => {
    console.log('running deploy script');
    const chainId = await getChainId();
    console.log('network id ', chainId);

    const { deploy } = deployments;
    const { deployer } = await getNamedAccounts();

<<<<<<< HEAD
    const wethUnwrapper = await deploy('WethUnwrapper', {
        from: deployer,
        args: [WETH[chainId]],
    });

    console.log('WethUnwrapper deployed to:', wethUnwrapper.address);

    if (await getChainId() !== '31337') {
        await hre.run('verify:verify', {
            address: wethUnwrapper.address,
            constructorArguments: [WETH[chainId]],
        });
    }

    const seriesEpochManager = await deploy('SeriesEpochManager', {
=======
    const seriesNonceManager = await deploy('SeriesNonceManager', {
>>>>>>> d02b8654
        from: deployer,
    });

    console.log('SeriesNonceManager deployed to:', seriesEpochManager.address);

    if (await getChainId() !== '31337') {
        await hre.run('verify:verify', {
            address: seriesEpochManager.address,
        });
    }

    const callsSimulator = await deploy('CallsSimulator', {
        from: deployer,
    });

    console.log('CallsSimulator deployed to:', callsSimulator.address);

    if (await getChainId() !== '31337') {
        await hre.run('verify:verify', {
            address: callsSimulator.address,
        });
    }

    const priorityFeeLimiter = await deploy('PriorityFeeLimiter', {
        from: deployer,
    });

    console.log('PriorityFeeLimiter deployed to:', priorityFeeLimiter.address);

    if (await getChainId() !== '31337') {
        await hre.run('verify:verify', {
            address: priorityFeeLimiter.address,
        });
    }
};

module.exports.skip = async () => true;<|MERGE_RESOLUTION|>--- conflicted
+++ resolved
@@ -9,25 +9,7 @@
     const { deploy } = deployments;
     const { deployer } = await getNamedAccounts();
 
-<<<<<<< HEAD
-    const wethUnwrapper = await deploy('WethUnwrapper', {
-        from: deployer,
-        args: [WETH[chainId]],
-    });
-
-    console.log('WethUnwrapper deployed to:', wethUnwrapper.address);
-
-    if (await getChainId() !== '31337') {
-        await hre.run('verify:verify', {
-            address: wethUnwrapper.address,
-            constructorArguments: [WETH[chainId]],
-        });
-    }
-
-    const seriesEpochManager = await deploy('SeriesEpochManager', {
-=======
-    const seriesNonceManager = await deploy('SeriesNonceManager', {
->>>>>>> d02b8654
+    const seriesEpochManager = await deploy('SeriesNonceManager', {
         from: deployer,
     });
 
