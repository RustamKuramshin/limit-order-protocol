--- conflicted
+++ resolved
@@ -41,11 +41,8 @@
     error WrongAmount();
     error WrongGetter();
     error GetAmountCallFailed();
-<<<<<<< HEAD
+    error TakingAmountIncreased();
     error SimulationResults(bool success, bytes res);
-=======
-    error TakingAmountIncreased();
->>>>>>> c89443e9
 
     /// @notice Emitted every time order gets filled, including partial fills
     event OrderFilled(
