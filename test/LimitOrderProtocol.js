<<<<<<< HEAD
const { expectRevert, ether } = require('@openzeppelin/test-helpers');
=======
const { expectRevert, BN, time, constants } = require('@openzeppelin/test-helpers');
>>>>>>> 19b11f8b
const { expect } = require('chai');

const { bufferToHex } = require('ethereumjs-util');
const ethSigUtil = require('eth-sig-util');
const Wallet = require('ethereumjs-wallet').default;

const ContractRFQ = artifacts.require('ContractRFQ');
const TokenMock = artifacts.require('TokenMock');
const WrappedTokenMock = artifacts.require('WrappedTokenMock');
const LimitOrderProtocol = artifacts.require('LimitOrderProtocol');
const ERC721Proxy = artifacts.require('ERC721Proxy');

<<<<<<< HEAD
const { profileEVM, gasspectEVM } = require('./helpers/profileEVM');
const { ABIOrderRFQ, buildOrderData, buildOrderRFQData } = require('./helpers/orderUtils');
const { toBN, cutLastArg } = require('./helpers/utils');
=======
const { profileEVM } = require('./helpers/profileEVM');
const { buildOrder, buildOrderData, signOrder } = require('./helpers/orderUtils');
const { getPermit, withTarget } = require('./helpers/eip712');
const { addr1PrivateKey } = require('./helpers/utils');

describe('LimitOrderProtocol', async function () {
    let addr1, wallet;
>>>>>>> 19b11f8b

    const privatekey = '59c6995e998f97a5a0044966f0945389dc9e86dae88c7a8412f4603b6b78690d';
    const account = Wallet.fromPrivateKey(Buffer.from(privatekey, 'hex'));

<<<<<<< HEAD
    const zeroAddress = '0x0000000000000000000000000000000000000000';

    function buildOrder (exchange, makerAsset, takerAsset, makerAmount, takerAmount, taker = zeroAddress, predicate = '0x', permit = '0x', interaction = '0x') {
        return buildOrderWithSalt(exchange, '1', makerAsset, takerAsset, makerAmount, takerAmount, taker, predicate, permit, interaction);
    }

    function buildOrderWithSalt (exchange, salt, makerAsset, takerAsset, makerAmount, takerAmount, taker = zeroAddress, predicate = '0x', permit = '0x', interaction = '0x') {
        return {
            salt: salt,
            makerAsset: makerAsset.address,
            takerAsset: takerAsset.address,
            makerAssetData: makerAsset.contract.methods.transferFrom(wallet, taker, makerAmount).encodeABI(),
            takerAssetData: takerAsset.contract.methods.transferFrom(taker, wallet, takerAmount).encodeABI(),
            getMakerAmount: cutLastArg(exchange.contract.methods.getMakerAmount(makerAmount, takerAmount, 0).encodeABI()),
            getTakerAmount: cutLastArg(exchange.contract.methods.getTakerAmount(makerAmount, takerAmount, 0).encodeABI()),
            predicate: predicate,
            permit: permit,
            interaction: interaction,
        };
    }

    function buildOrderRFQ (info, makerAsset, takerAsset, makerAmount, takerAmount, taker = zeroAddress, maker = wallet) {
        return {
            info: info,
            makerAsset: makerAsset.address,
            takerAsset: takerAsset.address,
            makerAssetData: makerAsset.contract.methods.transferFrom(maker, taker, makerAmount).encodeABI(),
            takerAssetData: takerAsset.contract.methods.transferFrom(taker, maker, takerAmount).encodeABI(),
        };
    }
=======
    before(async function () {
        [addr1, wallet] = await web3.eth.getAccounts();
        this.chainId = await web3.eth.getChainId();
    });
>>>>>>> 19b11f8b

    beforeEach(async function () {
        this.dai = await TokenMock.new('DAI', 'DAI');
        this.weth = await WrappedTokenMock.new('WETH', 'WETH');

        this.swap = await LimitOrderProtocol.new();

        await this.dai.mint(wallet, '1000000');
        await this.weth.mint(wallet, '1000000');
        await this.dai.mint(addr1, '1000000');
        await this.weth.mint(addr1, '1000000');

        await this.dai.approve(this.swap.address, '1000000');
        await this.weth.approve(this.swap.address, '1000000');
        await this.dai.approve(this.swap.address, '1000000', { from: wallet });
        await this.weth.approve(this.swap.address, '1000000', { from: wallet });
    });

    describe('wip', async function () {
        it('transferFrom', async function () {
            await this.dai.approve(addr1, '2', { from: wallet });
            await this.dai.transferFrom(wallet, addr1, '1', { from: addr1 });
        });

        it('should not swap with bad signature', async function () {
            const order = buildOrder(
                {
                    exchange: this.swap,
                    makerAsset: this.dai.address,
                    takerAsset: this.weth.address,
                    makingAmount: 1,
                    takingAmount: 1,
                    from: wallet,
                },
            );
            const signature = signOrder(order, this.chainId, this.swap.address, account.getPrivateKey());
            const sentOrder = buildOrder(
                {
                    exchange: this.swap,
                    makerAsset: this.dai.address,
                    takerAsset: this.weth.address,
                    makingAmount: 1,
                    takingAmount: 2,
                    from: wallet,
                },
            );

            await expectRevert(
                this.swap.fillOrder(sentOrder, signature, '0x', 1, 0, 1),
                'LOP: bad signature',
            );
        });

        it('should not fill (1,1)', async function () {
            const order = buildOrder(
                {
                    exchange: this.swap,
                    makerAsset: this.dai.address,
                    takerAsset: this.weth.address,
                    makingAmount: 1,
                    takingAmount: 1,
                    from: wallet,
                },
            );
            const signature = signOrder(order, this.chainId, this.swap.address, account.getPrivateKey());

            await expectRevert(
                this.swap.fillOrder(order, signature, '0x', 1, 1, 1),
                'LOP: only one amount should be 0',
            );
        });

        it('should not fill above threshold', async function () {
            const order = buildOrder(
                {
                    exchange: this.swap,
                    makerAsset: this.dai.address,
                    takerAsset: this.weth.address,
                    makingAmount: 2,
                    takingAmount: 2,
                    from: wallet,
                },
            );
            const signature = signOrder(order, this.chainId, this.swap.address, account.getPrivateKey());

            await expectRevert(
                this.swap.fillOrder(order, signature, '0x', 2, 0, 1),
                'LOP: taking amount too high',
            );
        });

        it('should not fill below threshold', async function () {
            const order = buildOrder(
                {
                    exchange: this.swap,
                    makerAsset: this.dai.address,
                    takerAsset: this.weth.address,
                    makingAmount: 2,
                    takingAmount: 2,
                    from: wallet,
                },
            );
            const signature = signOrder(order, this.chainId, this.swap.address, account.getPrivateKey());

            await expectRevert(
                this.swap.fillOrder(order, signature, '0x', 0, 2, 3),
                'LOP: making amount too low',
            );
        });

        it('should fail when both amounts are zero', async function () {
            const order = buildOrder(
                {
                    exchange: this.swap,
                    makerAsset: this.dai.address,
                    takerAsset: this.weth.address,
                    makingAmount: 100,
                    takingAmount: 1,
                    from: wallet,
                },
            );
            const signature = signOrder(order, this.chainId, this.swap.address, account.getPrivateKey());

            await expectRevert(
                this.swap.fillOrder(order, signature, '0x', 0, 0, 0),
                'LOP: only one amount should be 0',
            );
        });

        it('should swap fully based on signature', async function () {
            // Order: 1 DAI => 1 WETH
            // Swap:  1 DAI => 1 WETH

            const order = buildOrder(
                {
                    exchange: this.swap,
                    makerAsset: this.dai.address,
                    takerAsset: this.weth.address,
                    makingAmount: 1,
                    takingAmount: 1,
                    from: wallet,
                },
            );
            const signature = signOrder(order, this.chainId, this.swap.address, account.getPrivateKey());

            const makerDai = await this.dai.balanceOf(wallet);
            const takerDai = await this.dai.balanceOf(addr1);
            const makerWeth = await this.weth.balanceOf(wallet);
            const takerWeth = await this.weth.balanceOf(addr1);

            const receipt = await this.swap.fillOrder(order, signature, '0x', 1, 0, 1);

            expect(
                await profileEVM(receipt.tx, ['CALL', 'STATICCALL', 'SSTORE', 'SLOAD', 'EXTCODESIZE']),
            ).to.be.deep.equal([2, 1, 7, 7, 0]);

            expect(await this.dai.balanceOf(wallet)).to.be.bignumber.equal(makerDai.subn(1));
            expect(await this.dai.balanceOf(addr1)).to.be.bignumber.equal(takerDai.addn(1));
            expect(await this.weth.balanceOf(wallet)).to.be.bignumber.equal(makerWeth.addn(1));
            expect(await this.weth.balanceOf(addr1)).to.be.bignumber.equal(takerWeth.subn(1));
        });

        it('should swap half based on signature', async function () {
            // Order: 2 DAI => 2 WETH
            // Swap:  1 DAI => 1 WETH

            const order = buildOrder(
                {
                    exchange: this.swap,
                    makerAsset: this.dai.address,
                    takerAsset: this.weth.address,
                    makingAmount: 2,
                    takingAmount: 2,
                    from: wallet,
                },
            );
            const signature = signOrder(order, this.chainId, this.swap.address, account.getPrivateKey());

            const makerDai = await this.dai.balanceOf(wallet);
            const takerDai = await this.dai.balanceOf(addr1);
            const makerWeth = await this.weth.balanceOf(wallet);
            const takerWeth = await this.weth.balanceOf(addr1);

            const receipt = await this.swap.fillOrder(order, signature, '0x', 1, 0, 1);

            expect(
                await profileEVM(receipt.tx, ['CALL', 'STATICCALL', 'SSTORE', 'SLOAD', 'EXTCODESIZE']),
            ).to.be.deep.equal([2, 1, 7, 7, 0]);

            // await gasspectEVM(receipt.tx);

            expect(await this.dai.balanceOf(wallet)).to.be.bignumber.equal(makerDai.subn(1));
            expect(await this.dai.balanceOf(addr1)).to.be.bignumber.equal(takerDai.addn(1));
            expect(await this.weth.balanceOf(wallet)).to.be.bignumber.equal(makerWeth.addn(1));
            expect(await this.weth.balanceOf(addr1)).to.be.bignumber.equal(takerWeth.subn(1));
        });

        it('should floor maker amount', async function () {
            // Order: 2 DAI => 10 WETH
            // Swap:  9 WETH <= 1 DAI

            const order = buildOrder(
                {
                    exchange: this.swap,
                    makerAsset: this.dai.address,
                    takerAsset: this.weth.address,
                    makingAmount: 2,
                    takingAmount: 10,
                    from: wallet,
                },
            );
            const signature = signOrder(order, this.chainId, this.swap.address, account.getPrivateKey());

            const makerDai = await this.dai.balanceOf(wallet);
            const takerDai = await this.dai.balanceOf(addr1);
            const makerWeth = await this.weth.balanceOf(wallet);
            const takerWeth = await this.weth.balanceOf(addr1);

            await this.swap.fillOrder(order, signature, '0x', 0, 9, 1);

            expect(await this.dai.balanceOf(wallet)).to.be.bignumber.equal(makerDai.subn(1));
            expect(await this.dai.balanceOf(addr1)).to.be.bignumber.equal(takerDai.addn(1));
            expect(await this.weth.balanceOf(wallet)).to.be.bignumber.equal(makerWeth.addn(9));
            expect(await this.weth.balanceOf(addr1)).to.be.bignumber.equal(takerWeth.subn(9));
        });

        it('should fail on floor maker amount = 0', async function () {
            // Order: 2 DAI => 10 WETH
            // Swap:  4 WETH <= 0 DAI

            const order = buildOrder(
                {
                    exchange: this.swap,
                    makerAsset: this.dai.address,
                    takerAsset: this.weth.address,
                    makingAmount: 2,
                    takingAmount: 10,
                    from: wallet,
                },
            );
            const signature = signOrder(order, this.chainId, this.swap.address, account.getPrivateKey());

            await expectRevert(
                this.swap.fillOrder(order, signature, '0x', 0, 4, 0),
                'LOP: can\'t swap 0 amount',
            );
        });

        it('should ceil taker amount', async function () {
            // Order: 10 DAI => 2 WETH
            // Swap:  4 DAI => 1 WETH

            const order = buildOrder(
                {
                    exchange: this.swap,
                    makerAsset: this.dai.address,
                    takerAsset: this.weth.address,
                    makingAmount: 10,
                    takingAmount: 2,
                    from: wallet,
                },
            );
            const signature = signOrder(order, this.chainId, this.swap.address, account.getPrivateKey());

            const makerDai = await this.dai.balanceOf(wallet);
            const takerDai = await this.dai.balanceOf(addr1);
            const makerWeth = await this.weth.balanceOf(wallet);
            const takerWeth = await this.weth.balanceOf(addr1);

            await this.swap.fillOrder(order, signature, '0x', 4, 0, 1);

            expect(await this.dai.balanceOf(wallet)).to.be.bignumber.equal(makerDai.subn(4));
            expect(await this.dai.balanceOf(addr1)).to.be.bignumber.equal(takerDai.addn(4));
            expect(await this.weth.balanceOf(wallet)).to.be.bignumber.equal(makerWeth.addn(1));
            expect(await this.weth.balanceOf(addr1)).to.be.bignumber.equal(takerWeth.subn(1));
        });
    });

    it('ERC721Proxy should work', async function () {
        const erc721proxy = await ERC721Proxy.new(this.swap.address);

        await this.dai.approve(erc721proxy.address, '10', { from: wallet });
        await this.weth.approve(erc721proxy.address, '10');

        const order = buildOrder(
            {
                exchange: this.swap,
                makerAsset: erc721proxy.address,
                takerAsset: erc721proxy.address,
                makingAmount: 10,
                takingAmount: 10,
                from: wallet,
            },
            {
                makerAssetData: '0x' + erc721proxy.contract.methods.func_60iHVgK(wallet, constants.ZERO_ADDRESS, 0, 10, this.dai.address).encodeABI().substring(202),
                takerAssetData: '0x' + erc721proxy.contract.methods.func_60iHVgK(constants.ZERO_ADDRESS, wallet, 0, 10, this.weth.address).encodeABI().substring(202),
            },
        );

        const signature = signOrder(order, this.chainId, this.swap.address, account.getPrivateKey());

        const makerDai = await this.dai.balanceOf(wallet);
        const takerDai = await this.dai.balanceOf(addr1);
        const makerWeth = await this.weth.balanceOf(wallet);
        const takerWeth = await this.weth.balanceOf(addr1);

        await this.swap.fillOrder(order, signature, '0x', 10, 0, 10);

        expect(await this.dai.balanceOf(wallet)).to.be.bignumber.equal(makerDai.subn(10));
        expect(await this.dai.balanceOf(addr1)).to.be.bignumber.equal(takerDai.addn(10));
        expect(await this.weth.balanceOf(wallet)).to.be.bignumber.equal(makerWeth.addn(10));
        expect(await this.weth.balanceOf(addr1)).to.be.bignumber.equal(takerWeth.subn(10));
    });

    describe('Permit', function () {
        describe('fillOrderToWithPermit', function () {
            it('DAI => WETH', async function () {
                const swap = await LimitOrderProtocol.new();
                await this.dai.approve(swap.address, '1000000', { from: account.getAddressString() });
                const order = buildOrder(
                    {
                        exchange: swap,
                        makerAsset: this.dai.address,
                        takerAsset: this.weth.address,
                        makingAmount: 1,
                        takingAmount: 1,
                        from: wallet,
                    },
                );
                const signature = signOrder(order, this.chainId, swap.address, account.getPrivateKey());

                const permit = await getPermit(addr1, addr1PrivateKey, this.weth, '1', this.chainId, swap.address, '1');
                const targetPermitPair = withTarget(this.weth.address, permit);

                const makerDai = await this.dai.balanceOf(wallet);
                const takerDai = await this.dai.balanceOf(addr1);
                const makerWeth = await this.weth.balanceOf(wallet);
                const takerWeth = await this.weth.balanceOf(addr1);
                const allowance = await this.weth.allowance(account.getAddressString(), swap.address);

                await swap.fillOrderToWithPermit(order, signature, '0x', 1, 0, 1, addr1, targetPermitPair);

                expect(await this.dai.balanceOf(wallet)).to.be.bignumber.equal(makerDai.subn(1));
                expect(await this.dai.balanceOf(addr1)).to.be.bignumber.equal(takerDai.addn(1));
                expect(await this.weth.balanceOf(wallet)).to.be.bignumber.equal(makerWeth.addn(1));
                expect(await this.weth.balanceOf(addr1)).to.be.bignumber.equal(takerWeth.subn(1));
                expect(allowance).to.be.bignumber.eq(new BN('0'));
            });

            it('rejects reused signature', async function () {
                const swap = await LimitOrderProtocol.new();
                await this.dai.approve(swap.address, '1000000', { from: account.getAddressString() });
                const order = buildOrder(
                    {
                        exchange: swap,
                        makerAsset: this.dai.address,
                        takerAsset: this.weth.address,
                        makingAmount: 1,
                        takingAmount: 1,
                        from: wallet,
                    },
                );
                const signature = signOrder(order, this.chainId, swap.address, account.getPrivateKey());

                const permit = await getPermit(addr1, addr1PrivateKey, this.weth, '1', this.chainId, swap.address, '1');
                const targetPermitPair = withTarget(this.weth.address, permit);
                const requestFunc = () => swap.fillOrderToWithPermit(order, signature, '0x', 0, 1, 1, addr1, targetPermitPair);
                await requestFunc();
                await expectRevert(
                    requestFunc(),
                    'ERC20Permit: invalid signature',
                );
            });

            it('rejects other signature', async function () {
                const swap = await LimitOrderProtocol.new();
                await this.dai.approve(swap.address, '1000000', { from: account.getAddressString() });
                const order = buildOrder(
                    {
                        exchange: swap,
                        makerAsset: this.dai.address,
                        takerAsset: this.weth.address,
                        makingAmount: 1,
                        takingAmount: 1,
                        from: wallet,
                    },
                );
                const signature = signOrder(order, this.chainId, swap.address, account.getPrivateKey());

                const otherWallet = Wallet.generate();
                const permit = await getPermit(addr1, otherWallet.getPrivateKey(), this.weth, '1', this.chainId, swap.address, '1');
                const targetPermitPair = withTarget(this.weth.address, permit);
                const requestFunc = () => swap.fillOrderToWithPermit(order, signature, '0x', 0, 1, 1, addr1, targetPermitPair);
                await expectRevert(
                    requestFunc(), // TODO: why we need requestFunc? O_o
                    'ERC20Permit: invalid signature',
                );
            });

            it('rejects expired permit', async function () {
                const deadline = (await time.latest()) - time.duration.weeks(1);
                const swap = await LimitOrderProtocol.new();
                await this.dai.approve(swap.address, '1000000', { from: account.getAddressString() });
                const order = buildOrder({
                    exchange: swap,
                    makerAsset: this.dai.address,
                    takerAsset: this.weth.address,
                    makingAmount: 1,
                    takingAmount: 1,
                    from: wallet,
                });
                const signature = signOrder(order, this.chainId, swap.address, account.getPrivateKey());

                const permit = await getPermit(addr1, addr1PrivateKey, this.weth, '1', this.chainId, swap.address, '1', deadline);
                const targetPermitPair = withTarget(this.weth.address, permit);
                const requestFunc = () => swap.fillOrderToWithPermit(order, signature, '0x', 0, 1, 1, addr1, targetPermitPair);
                await expectRevert(
                    requestFunc(), // TODO: Why we need requestFunc? O_o
                    'expired deadline',
                );
            });
        });
    });

    describe('Amount Calculator', async function () {
        it('empty getTakingAmount should work on full fill', async function () {
            const order = buildOrder({
                exchange: this.swap,
                makerAsset: this.dai.address,
                takerAsset: this.weth.address,
                makingAmount: 10,
                takingAmount: 10,
                from: wallet,
            });
            order.getTakingAmount = '0x';
            const signature = signOrder(order, this.chainId, this.swap.address, account.getPrivateKey());

            const makerDai = await this.dai.balanceOf(wallet);
            const takerDai = await this.dai.balanceOf(addr1);
            const makerWeth = await this.weth.balanceOf(wallet);
            const takerWeth = await this.weth.balanceOf(addr1);

            await this.swap.fillOrder(order, signature, '0x', 10, 0, 10);

            expect(await this.dai.balanceOf(wallet)).to.be.bignumber.equal(makerDai.subn(10));
            expect(await this.dai.balanceOf(addr1)).to.be.bignumber.equal(takerDai.addn(10));
            expect(await this.weth.balanceOf(wallet)).to.be.bignumber.equal(makerWeth.addn(10));
            expect(await this.weth.balanceOf(addr1)).to.be.bignumber.equal(takerWeth.subn(10));
        });

        it('empty getTakingAmount should not work on partial fill', async function () {
            const order = buildOrder({
                exchange: this.swap,
                makerAsset: this.dai.address,
                takerAsset: this.weth.address,
                makingAmount: 10,
                takingAmount: 10,
                from: wallet,
            }, {
                getTakingAmount: '0x',
            });
            const signature = signOrder(order, this.chainId, this.swap.address, account.getPrivateKey());

            await expectRevert(
                this.swap.fillOrder(order, signature, '0x', 5, 0, 5),
                'LOP: wrong amount',
            );
        });

        it('empty getMakingAmount should work on full fill', async function () {
            const order = buildOrder({
                exchange: this.swap,
                makerAsset: this.dai.address,
                takerAsset: this.weth.address,
                makingAmount: 10,
                takingAmount: 10,
                from: wallet,
            });
            order.getMakingAmount = '0x';
            const signature = signOrder(order, this.chainId, this.swap.address, account.getPrivateKey());

            const makerDai = await this.dai.balanceOf(wallet);
            const takerDai = await this.dai.balanceOf(addr1);
            const makerWeth = await this.weth.balanceOf(wallet);
            const takerWeth = await this.weth.balanceOf(addr1);

            await this.swap.fillOrder(order, signature, '0x', 0, 10, 10);

            expect(await this.dai.balanceOf(wallet)).to.be.bignumber.equal(makerDai.subn(10));
            expect(await this.dai.balanceOf(addr1)).to.be.bignumber.equal(takerDai.addn(10));
            expect(await this.weth.balanceOf(wallet)).to.be.bignumber.equal(makerWeth.addn(10));
            expect(await this.weth.balanceOf(addr1)).to.be.bignumber.equal(takerWeth.subn(10));
        });

        it('empty getMakingAmount should not work on partial fill', async function () {
            const order = buildOrder({
                exchange: this.swap,
                makerAsset: this.dai.address,
                takerAsset: this.weth.address,
                makingAmount: 10,
                takingAmount: 10,
                from: wallet,
            }, {
                getMakingAmount: '0x',
            });
            const signature = signOrder(order, this.chainId, this.swap.address, account.getPrivateKey());

            await expectRevert(
                this.swap.fillOrder(order, signature, '0x', 0, 5, 5),
                'LOP: wrong amount',
            );
        });
    });

    describe('Order Cancelation', async function () {
        beforeEach(async function () {
            this.order = buildOrder({
                exchange: this.swap,
                makerAsset: this.dai.address,
                takerAsset: this.weth.address,
                makingAmount: 1,
                takingAmount: 1,
                from: wallet,
            });
        });

        // TODO: need same test for RFQ
        it('should cancel own order', async function () {
            await this.swap.cancelOrder(this.order, { from: wallet });
            const data = buildOrderData(this.chainId, this.swap.address, this.order);
            const orderHash = bufferToHex(ethSigUtil.TypedDataUtils.sign(data));
            expect(await this.swap.remaining(orderHash)).to.be.bignumber.equal('0');
        });

        it('should not cancel foreign order', async function () {
            await expectRevert(
                this.swap.cancelOrder(this.order),
                'LOP: Access denied',
            );
        });

        it('should not fill cancelled order', async function () {
            const signature = signOrder(this.order, this.chainId, this.swap.address, account.getPrivateKey());

            await this.swap.cancelOrder(this.order, { from: wallet });

            await expectRevert(
                this.swap.fillOrder(this.order, signature, '0x', 1, 0, 1),
                'LOP: remaining amount is 0',
            );
        });
    });

    describe('Private Orders', async function () {
        it('should fill with correct taker', async function () {
            const order = buildOrder({
                exchange: this.swap,
                makerAsset: this.dai.address,
                takerAsset: this.weth.address,
                makingAmount: 1,
                takingAmount: 1,
                from: wallet,
                allowedSender: addr1,
            });
            const signature = signOrder(order, this.chainId, this.swap.address, account.getPrivateKey());

            const makerDai = await this.dai.balanceOf(wallet);
            const takerDai = await this.dai.balanceOf(addr1);
            const makerWeth = await this.weth.balanceOf(wallet);
            const takerWeth = await this.weth.balanceOf(addr1);

            await this.swap.fillOrder(order, signature, '0x', 1, 0, 1);

            expect(await this.dai.balanceOf(wallet)).to.be.bignumber.equal(makerDai.subn(1));
            expect(await this.dai.balanceOf(addr1)).to.be.bignumber.equal(takerDai.addn(1));
            expect(await this.weth.balanceOf(wallet)).to.be.bignumber.equal(makerWeth.addn(1));
            expect(await this.weth.balanceOf(addr1)).to.be.bignumber.equal(takerWeth.subn(1));
        });

        it('should not fill with incorrect taker', async function () {
            const order = buildOrder({
                exchange: this.swap,
                makerAsset: this.dai.address,
                takerAsset: this.weth.address,
                makingAmount: 1,
                takingAmount: 1,
                from: wallet,
                allowedSender: wallet,
            });
            const signature = signOrder(order, this.chainId, this.swap.address, account.getPrivateKey());

            await expectRevert(
                this.swap.fillOrder(order, signature, '0x', 1, 0, 1),
                'LOP: private order',
            );
        });
    });

    describe('Predicate', async function () {
        it('benchmark gas', async function () {
            const ts1 = this.swap.contract.methods.timestampBelow(0xff0000).encodeABI();
            const balanceCall = this.dai.contract.methods.balanceOf(wallet).encodeABI();
            const gtCall = this.swap.contract.methods.gt('100000', this.dai.address, balanceCall).encodeABI();
            await this.swap.contract.methods.or(
                [this.swap.address, this.swap.address],
                [ts1, gtCall],
            ).send({ from: wallet });
        });

        it('`or` should pass', async function () {
            const ts1 = this.swap.contract.methods.timestampBelow(0xff0000).encodeABI();
            const balanceCall = this.dai.contract.methods.balanceOf(wallet).encodeABI();
            const gtCall = this.swap.contract.methods.gt('100000', this.dai.address, balanceCall).encodeABI();
            const predicate = this.swap.contract.methods.or(
                [this.swap.address, this.swap.address],
                [ts1, gtCall],
            ).encodeABI();

            const order = buildOrder(
                {
                    exchange: this.swap,
                    makerAsset: this.dai.address,
                    takerAsset: this.weth.address,
                    makingAmount: 1,
                    takingAmount: 1,
                    from: wallet,
                },
                {
                    predicate,
                },
            );
            const signature = signOrder(order, this.chainId, this.swap.address, account.getPrivateKey());

            const makerDai = await this.dai.balanceOf(wallet);
            const takerDai = await this.dai.balanceOf(addr1);
            const makerWeth = await this.weth.balanceOf(wallet);
            const takerWeth = await this.weth.balanceOf(addr1);

            await this.swap.fillOrder(order, signature, '0x', 1, 0, 1);

            expect(await this.dai.balanceOf(wallet)).to.be.bignumber.equal(makerDai.subn(1));
            expect(await this.dai.balanceOf(addr1)).to.be.bignumber.equal(takerDai.addn(1));
            expect(await this.weth.balanceOf(wallet)).to.be.bignumber.equal(makerWeth.addn(1));
            expect(await this.weth.balanceOf(addr1)).to.be.bignumber.equal(takerWeth.subn(1));
        });

        it('`or` should fail', async function () {
            const ts1 = this.swap.contract.methods.timestampBelow(0xff0000).encodeABI();
            const balanceCall = this.dai.contract.methods.balanceOf(wallet).encodeABI();
            const gtCall = this.swap.contract.methods.lt('100000', this.dai.address, balanceCall).encodeABI();
            const predicate = this.swap.contract.methods.or(
                [this.swap.address, this.swap.address],
                [ts1, gtCall],
            ).encodeABI();
            const order = buildOrder(
                {
                    exchange: this.swap,
                    makerAsset: this.dai.address,
                    takerAsset: this.weth.address,
                    makingAmount: 1,
                    takingAmount: 1,
                    from: wallet,
                },
                {
                    predicate,
                },
            );
            const signature = signOrder(order, this.chainId, this.swap.address, account.getPrivateKey());

            await expectRevert(
                this.swap.fillOrder(order, signature, '0x', 1, 0, 1),
                'LOP: predicate is not true',
            );
        });

        it('`and` should pass', async function () {
            const ts1 = this.swap.contract.methods.timestampBelow(0xff000000).encodeABI();
            const balanceCall = this.dai.contract.methods.balanceOf(wallet).encodeABI();
            const gtCall = this.swap.contract.methods.eq('1000000', this.dai.address, balanceCall).encodeABI();
            const predicate = this.swap.contract.methods.and(
                [this.swap.address, this.swap.address],
                [ts1, gtCall],
            ).encodeABI();
            const order = buildOrder(
                {
                    exchange: this.swap,
                    makerAsset: this.dai.address,
                    takerAsset: this.weth.address,
                    makingAmount: 1,
                    takingAmount: 1,
                    from: wallet,
                },
                {
                    predicate,
                },
            );
            const signature = signOrder(order, this.chainId, this.swap.address, account.getPrivateKey());

            const makerDai = await this.dai.balanceOf(wallet);
            const takerDai = await this.dai.balanceOf(addr1);
            const makerWeth = await this.weth.balanceOf(wallet);
            const takerWeth = await this.weth.balanceOf(addr1);

            await this.swap.fillOrder(order, signature, '0x', 1, 0, 1);

            expect(await this.dai.balanceOf(wallet)).to.be.bignumber.equal(makerDai.subn(1));
            expect(await this.dai.balanceOf(addr1)).to.be.bignumber.equal(takerDai.addn(1));
            expect(await this.weth.balanceOf(wallet)).to.be.bignumber.equal(makerWeth.addn(1));
            expect(await this.weth.balanceOf(addr1)).to.be.bignumber.equal(takerWeth.subn(1));
        });

        it('nonce + ts example', async function () {
            const ts1 = this.swap.contract.methods.timestampBelow(0xff000000).encodeABI();
            const nonceCall = this.swap.contract.methods.nonceEquals(wallet, 0).encodeABI();
            const predicate = this.swap.contract.methods.and(
                [this.swap.address, this.swap.address],
                [ts1, nonceCall],
            ).encodeABI();
            const order = buildOrder(
                {
                    exchange: this.swap,
                    makerAsset: this.dai.address,
                    takerAsset: this.weth.address,
                    makingAmount: 1,
                    takingAmount: 1,
                    from: wallet,
                },
                {
                    predicate,
                },
            );
            const signature = signOrder(order, this.chainId, this.swap.address, account.getPrivateKey());

            const makerDai = await this.dai.balanceOf(wallet);
            const takerDai = await this.dai.balanceOf(addr1);
            const makerWeth = await this.weth.balanceOf(wallet);
            const takerWeth = await this.weth.balanceOf(addr1);

            await this.swap.fillOrder(order, signature, '0x', 1, 0, 1);

            expect(await this.dai.balanceOf(wallet)).to.be.bignumber.equal(makerDai.subn(1));
            expect(await this.dai.balanceOf(addr1)).to.be.bignumber.equal(takerDai.addn(1));
            expect(await this.weth.balanceOf(wallet)).to.be.bignumber.equal(makerWeth.addn(1));
            expect(await this.weth.balanceOf(addr1)).to.be.bignumber.equal(takerWeth.subn(1));
        });

        it('advance nonce', async function () {
            await this.swap.increaseNonce();
            expect(await this.swap.nonce(addr1)).to.be.bignumber.equal('1');
        });

        it('`and` should fail', async function () {
            const ts1 = this.swap.contract.methods.timestampBelow(0xff0000).encodeABI();
            const balanceCall = this.dai.contract.methods.balanceOf(wallet).encodeABI();
            const gtCall = this.swap.contract.methods.gt('100000', this.dai.address, balanceCall).encodeABI();
            const predicate = this.swap.contract.methods.and(
                [this.swap.address, this.swap.address],
                [ts1, gtCall],
            ).encodeABI();
            const order = buildOrder(
                {
                    exchange: this.swap,
                    makerAsset: this.dai.address,
                    takerAsset: this.weth.address,
                    makingAmount: 1,
                    takingAmount: 1,
                    from: wallet,
                },
                {
                    predicate,
                },
            );
            const signature = signOrder(order, this.chainId, this.swap.address, account.getPrivateKey());

            await expectRevert(
                this.swap.fillOrder(order, signature, '0x', 1, 0, 1),
                'LOP: predicate is not true',
            );
        });
    });

    describe('Expiration', async function () {
        it('should fill when not expired', async function () {
            const order = buildOrder(
                {
                    exchange: this.swap,
                    makerAsset: this.dai.address,
                    takerAsset: this.weth.address,
                    makingAmount: 1,
                    takingAmount: 1,
                    from: wallet,
                },
                {
                    predicate: this.swap.contract.methods.timestampBelow(0xff00000000).encodeABI(),
                },
            );
            const signature = signOrder(order, this.chainId, this.swap.address, account.getPrivateKey());

            const makerDai = await this.dai.balanceOf(wallet);
            const takerDai = await this.dai.balanceOf(addr1);
            const makerWeth = await this.weth.balanceOf(wallet);
            const takerWeth = await this.weth.balanceOf(addr1);

            await this.swap.fillOrder(order, signature, '0x', 1, 0, 1);

            expect(await this.dai.balanceOf(wallet)).to.be.bignumber.equal(makerDai.subn(1));
            expect(await this.dai.balanceOf(addr1)).to.be.bignumber.equal(takerDai.addn(1));
            expect(await this.weth.balanceOf(wallet)).to.be.bignumber.equal(makerWeth.addn(1));
            expect(await this.weth.balanceOf(addr1)).to.be.bignumber.equal(takerWeth.subn(1));
        });

        it('should not fill when expired', async function () {
            const order = buildOrder(
                {
                    exchange: this.swap,
                    makerAsset: this.dai.address,
                    takerAsset: this.weth.address,
                    makingAmount: 1,
                    takingAmount: 1,
                    from: wallet,
                },
                {
                    predicate: this.swap.contract.methods.timestampBelow(0xff0000).encodeABI(),
                },
            );
            const signature = signOrder(order, this.chainId, this.swap.address, account.getPrivateKey());

            await expectRevert(
                this.swap.fillOrder(order, signature, '0x', 1, 0, 1),
                'LOP: predicate is not true',
            );
        });

        it('should fill partially if not enough coins (taker)', async function () {
            const order = buildOrder({
                exchange: this.swap,
                makerAsset: this.dai.address,
                takerAsset: this.weth.address,
                makingAmount: 2,
                takingAmount: 2,
                from: wallet,
            });
            const signature = signOrder(order, this.chainId, this.swap.address, account.getPrivateKey());

            const makerDai = await this.dai.balanceOf(wallet);
            const takerDai = await this.dai.balanceOf(addr1);
            const makerWeth = await this.weth.balanceOf(wallet);
            const takerWeth = await this.weth.balanceOf(addr1);

            await this.swap.fillOrder(order, signature, '0x', 0, 3, 2);

            expect(await this.dai.balanceOf(wallet)).to.be.bignumber.equal(makerDai.subn(2));
            expect(await this.dai.balanceOf(addr1)).to.be.bignumber.equal(takerDai.addn(2));
            expect(await this.weth.balanceOf(wallet)).to.be.bignumber.equal(makerWeth.addn(2));
            expect(await this.weth.balanceOf(addr1)).to.be.bignumber.equal(takerWeth.subn(2));
        });

        it('should fill partially if not enough coins (maker)', async function () {
            const order = buildOrder({
                exchange: this.swap,
                makerAsset: this.dai.address,
                takerAsset: this.weth.address,
                makingAmount: 2,
                takingAmount: 2,
                from: wallet,
            });
            const signature = signOrder(order, this.chainId, this.swap.address, account.getPrivateKey());

            const makerDai = await this.dai.balanceOf(wallet);
            const takerDai = await this.dai.balanceOf(addr1);
            const makerWeth = await this.weth.balanceOf(wallet);
            const takerWeth = await this.weth.balanceOf(addr1);

            await this.swap.fillOrder(order, signature, '0x', 3, 0, 3);

            expect(await this.dai.balanceOf(wallet)).to.be.bignumber.equal(makerDai.subn(2));
            expect(await this.dai.balanceOf(addr1)).to.be.bignumber.equal(takerDai.addn(2));
            expect(await this.weth.balanceOf(wallet)).to.be.bignumber.equal(makerWeth.addn(2));
            expect(await this.weth.balanceOf(addr1)).to.be.bignumber.equal(takerWeth.subn(2));
        });
    });

    describe('ContractRFQ', async function () {
        beforeEach(async function () {
            this.usdc = await TokenMock.new('USDC', 'USDC');
            this.usdt = await TokenMock.new('USDT', 'USDT');
            this.rfq = await ContractRFQ.new(this.swap.address, this.usdc.address, this.usdt.address, ether('0.9993'), 'USDT+USDC', 'USDX');

            await this.usdc.mint(_, '1000000000');
            await this.usdt.mint(_, '1000000000');
            await this.usdc.mint(this.rfq.address, '1000000000');
            await this.usdt.mint(this.rfq.address, '1000000000');

            await this.usdc.approve(this.swap.address, '1000000000');
            await this.usdt.approve(this.swap.address, '1000000000');
        });

        it('should partial fill RFQ order', async function () {
            const order = buildOrderRFQ('1', this.usdc, this.usdt, 1000000000, 1000700000, zeroAddress, this.rfq.address);
            const signature = web3.eth.abi.encodeParameter(ABIOrderRFQ, order);

            const makerUsdc = await this.usdc.balanceOf(this.rfq.address);
            const takerUsdc = await this.usdc.balanceOf(_);
            const makerUsdt = await this.usdt.balanceOf(this.rfq.address);
            const takerUsdt = await this.usdt.balanceOf(_);

            await this.swap.fillOrderRFQ(order, signature, 1000000, 0);

            expect(await this.usdc.balanceOf(this.rfq.address)).to.be.bignumber.equal(makerUsdc.subn(1000000));
            expect(await this.usdc.balanceOf(_)).to.be.bignumber.equal(takerUsdc.addn(1000000));
            expect(await this.usdt.balanceOf(this.rfq.address)).to.be.bignumber.equal(makerUsdt.addn(1000700));
            expect(await this.usdt.balanceOf(_)).to.be.bignumber.equal(takerUsdt.subn(1000700));

            const order2 = buildOrderRFQ('2', this.usdc, this.usdt, 1000000000, 1000700000, zeroAddress, this.rfq.address);
            const signature2 = web3.eth.abi.encodeParameter(ABIOrderRFQ, order2);

            const receipt = await this.swap.fillOrderRFQ(order2, signature2, 1000000, 0);

            await gasspectEVM(receipt.tx);
        });
    });
});<|MERGE_RESOLUTION|>--- conflicted
+++ resolved
@@ -1,8 +1,4 @@
-<<<<<<< HEAD
-const { expectRevert, ether } = require('@openzeppelin/test-helpers');
-=======
-const { expectRevert, BN, time, constants } = require('@openzeppelin/test-helpers');
->>>>>>> 19b11f8b
+const { expectRevert, ether, BN, time, constants } = require('@openzeppelin/test-helpers');
 const { expect } = require('chai');
 
 const { bufferToHex } = require('ethereumjs-util');
@@ -15,60 +11,21 @@
 const LimitOrderProtocol = artifacts.require('LimitOrderProtocol');
 const ERC721Proxy = artifacts.require('ERC721Proxy');
 
-<<<<<<< HEAD
 const { profileEVM, gasspectEVM } = require('./helpers/profileEVM');
-const { ABIOrderRFQ, buildOrderData, buildOrderRFQData } = require('./helpers/orderUtils');
-const { toBN, cutLastArg } = require('./helpers/utils');
-=======
-const { profileEVM } = require('./helpers/profileEVM');
-const { buildOrder, buildOrderData, signOrder } = require('./helpers/orderUtils');
+const { ABIOrderRFQ, buildOrder, buildOrderData, signOrder } = require('./helpers/orderUtils');
 const { getPermit, withTarget } = require('./helpers/eip712');
-const { addr1PrivateKey } = require('./helpers/utils');
+const { toBN, cutLastArg, addr1PrivateKey } = require('./helpers/utils');
 
 describe('LimitOrderProtocol', async function () {
     let addr1, wallet;
->>>>>>> 19b11f8b
 
     const privatekey = '59c6995e998f97a5a0044966f0945389dc9e86dae88c7a8412f4603b6b78690d';
     const account = Wallet.fromPrivateKey(Buffer.from(privatekey, 'hex'));
 
-<<<<<<< HEAD
-    const zeroAddress = '0x0000000000000000000000000000000000000000';
-
-    function buildOrder (exchange, makerAsset, takerAsset, makerAmount, takerAmount, taker = zeroAddress, predicate = '0x', permit = '0x', interaction = '0x') {
-        return buildOrderWithSalt(exchange, '1', makerAsset, takerAsset, makerAmount, takerAmount, taker, predicate, permit, interaction);
-    }
-
-    function buildOrderWithSalt (exchange, salt, makerAsset, takerAsset, makerAmount, takerAmount, taker = zeroAddress, predicate = '0x', permit = '0x', interaction = '0x') {
-        return {
-            salt: salt,
-            makerAsset: makerAsset.address,
-            takerAsset: takerAsset.address,
-            makerAssetData: makerAsset.contract.methods.transferFrom(wallet, taker, makerAmount).encodeABI(),
-            takerAssetData: takerAsset.contract.methods.transferFrom(taker, wallet, takerAmount).encodeABI(),
-            getMakerAmount: cutLastArg(exchange.contract.methods.getMakerAmount(makerAmount, takerAmount, 0).encodeABI()),
-            getTakerAmount: cutLastArg(exchange.contract.methods.getTakerAmount(makerAmount, takerAmount, 0).encodeABI()),
-            predicate: predicate,
-            permit: permit,
-            interaction: interaction,
-        };
-    }
-
-    function buildOrderRFQ (info, makerAsset, takerAsset, makerAmount, takerAmount, taker = zeroAddress, maker = wallet) {
-        return {
-            info: info,
-            makerAsset: makerAsset.address,
-            takerAsset: takerAsset.address,
-            makerAssetData: makerAsset.contract.methods.transferFrom(maker, taker, makerAmount).encodeABI(),
-            takerAssetData: takerAsset.contract.methods.transferFrom(taker, maker, takerAmount).encodeABI(),
-        };
-    }
-=======
     before(async function () {
         [addr1, wallet] = await web3.eth.getAccounts();
         this.chainId = await web3.eth.getChainId();
     });
->>>>>>> 19b11f8b
 
     beforeEach(async function () {
         this.dai = await TokenMock.new('DAI', 'DAI');
