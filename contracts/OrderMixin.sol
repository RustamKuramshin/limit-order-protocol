// SPDX-License-Identifier: MIT

pragma solidity 0.8.19;

import "@openzeppelin/contracts/utils/math/Math.sol";
import { EIP712 } from "@openzeppelin/contracts/utils/cryptography/EIP712.sol";
import "@openzeppelin/contracts/token/ERC20/IERC20.sol";
import "@1inch/solidity-utils/contracts/interfaces/IWETH.sol";
import "@1inch/solidity-utils/contracts/libraries/SafeERC20.sol";
import "@1inch/solidity-utils/contracts/OnlyWethReceiver.sol";

import "./helpers/PredicateHelper.sol";
import "./helpers/SeriesEpochManager.sol";
import "./interfaces/ITakerInteraction.sol";
import "./interfaces/IPreInteraction.sol";
import "./interfaces/IPostInteraction.sol";
import "./interfaces/IOrderMixin.sol";
import "./libraries/Errors.sol";
import "./libraries/TakerTraitsLib.sol";
import "./libraries/BitInvalidatorLib.sol";
import "./libraries/RemainingInvalidatorLib.sol";
import "./OrderLib.sol";

/// @title Limit Order mixin
abstract contract OrderMixin is IOrderMixin, EIP712, OnlyWethReceiver, PredicateHelper, SeriesEpochManager {
    using SafeERC20 for IERC20;
    using SafeERC20 for IWETH;
    using OrderLib for IOrderMixin.Order;
    using ExtensionLib for bytes;
    using AddressLib for Address;
    using MakerTraitsLib for MakerTraits;
    using TakerTraitsLib for TakerTraits;
    using BitInvalidatorLib for BitInvalidatorLib.Data;
    using RemainingInvalidatorLib for RemainingInvalidator;

    uint256 private constant _RAW_CALL_GAS_LIMIT = 5000;
    address private constant _PERMIT2 = 0x000000000022D473030F116dDEE9F6B43aC78BA3;

    IWETH private immutable _WETH;  // solhint-disable-line var-name-mixedcase
    mapping(address => BitInvalidatorLib.Data) private _bitInvalidator;
    mapping(address => mapping(bytes32 => RemainingInvalidator)) private _remainingInvalidator;

    constructor(IWETH weth) OnlyWethReceiver(address(weth)) {
        _WETH = weth;
    }

    /**
     * @notice See {IOrderMixin-bitInvalidatorForOrder}.
     */
    function bitInvalidatorForOrder(address maker, uint256 slot) external view returns(uint256 /* result */) {
        return _bitInvalidator[maker].checkSlot(slot);
    }

    /**
     * @notice See {IOrderMixin-remainingInvalidatorForOrder}.
     */
    function remainingInvalidatorForOrder(address maker, bytes32 orderHash) external view returns(uint256 /* remaining */) {
        return _remainingInvalidator[maker][orderHash].remaining();
    }

    /**
     * @notice See {IOrderMixin-rawRemainingInvalidatorForOrder}.
     */
    function rawRemainingInvalidatorForOrder(address maker, bytes32 orderHash) external view returns(uint256 /* remainingRaw */) {
        return RemainingInvalidator.unwrap(_remainingInvalidator[maker][orderHash]);
    }

    /**
     * @notice See {IOrderMixin-simulate}.
     */
    function simulate(address target, bytes calldata data) external {
        // solhint-disable-next-line avoid-low-level-calls
        (bool success, bytes memory result) = target.delegatecall(data);
        revert SimulationResults(success, result);
    }

    /**
     * @notice See {IOrderMixin-cancelOrder}.
     */
    function cancelOrder(MakerTraits makerTraits, bytes32 orderHash) public {
        if (makerTraits.useBitInvalidator()) {
            _bitInvalidator[msg.sender].massInvalidate(makerTraits.nonceOrEpoch(), 0);
        } else {
            _remainingInvalidator[msg.sender][orderHash] = RemainingInvalidatorLib.fullyFilled();
        }
    }

    /**
     * @notice See {IOrderMixin-cancelOrders}.
     */
    function cancelOrders(MakerTraits[] calldata makerTraits, bytes32[] calldata orderHashes) external {
        if (makerTraits.length != orderHashes.length) revert MismatchArraysLengths();
        unchecked {
            for (uint256 i = 0; i < makerTraits.length; i++) {
                cancelOrder(makerTraits[i], orderHashes[i]);
            }
        }
    }

    /**
     * @notice See {IOrderMixin-bitsInvalidateForOrder}.
     */
    function bitsInvalidateForOrder(MakerTraits makerTraits, uint256 additionalMask) external {
        if (!makerTraits.useBitInvalidator()) revert OrderIsNotSuitableForMassInvalidation();
        _bitInvalidator[msg.sender].massInvalidate(makerTraits.nonceOrEpoch(), additionalMask);
    }

     /**
     * @notice See {IOrderMixin-hashOrder}.
     */
    function hashOrder(IOrderMixin.Order calldata order) external view returns(bytes32) {
        return order.hash(_domainSeparatorV4());
    }

    /**
     * @notice See {IOrderMixin-checkPredicate}.
     */
    function checkPredicate(bytes calldata predicate) public view returns(bool) {
        (bool success, uint256 res) = _staticcallForUint(address(this), predicate);
        return success && res == 1;
    }

    /**
     * @notice See {IOrderMixin-fillOrder}.
     */
    function fillOrder(
        IOrderMixin.Order calldata order,
        bytes32 r,
        bytes32 vs,
        uint256 amount,
        TakerTraits takerTraits
    ) external payable returns(uint256 /* makingAmount */, uint256 /* takingAmount */, bytes32 /* orderHash */) {
        return _fillOrder(order, r, vs, amount, takerTraits, msg.sender, msg.data[:0], msg.data[:0]);
    }

    /**
     * @notice See {IOrderMixin-fillOrderArgs}.
     */
    function fillOrderArgs(
        IOrderMixin.Order calldata order,
        bytes32 r,
        bytes32 vs,
        uint256 amount,
        TakerTraits takerTraits,
        bytes calldata args
    ) external payable returns(uint256 /* makingAmount */, uint256 /* takingAmount */, bytes32 /* orderHash */) {
        (
            address target,
            bytes calldata extension,
            bytes calldata interaction
        ) = _processArgs(takerTraits, args);

        return _fillOrder(order, r, vs, amount, takerTraits, target, extension, interaction);
    }

    function _processArgs(TakerTraits takerTraits, bytes calldata args)
        private
        returns(
            address target,
            bytes calldata extension,
            bytes calldata interaction
        )
    {
        if (takerTraits.argsHasTarget()) {
            target = address(bytes20(args));
            args = args[20:];
        } else {
            target = msg.sender;
        }

        uint256 extensionLength = takerTraits.argsExtensionLength();
        if (extensionLength > 0) {
            extension = args[:extensionLength];
            args = args[extensionLength:];
        } else {
            extension = msg.data[:0];
        }

        uint256 interactionLength = takerTraits.argsInteractionLength();
        if (interactionLength > 0) {
            interaction = args[:interactionLength];
            args = args[interactionLength:];
        } else {
            interaction = msg.data[:0];
        }

        uint256 takerPermitLength = takerTraits.argsTakerPermitLength();
        if (takerPermitLength >= 20) {
            bytes calldata takerPermit = args[:takerTraits.argsTakerPermitLength()];
            IERC20(address(bytes20(takerPermit))).safePermit(takerPermit[20:]);
        }
    }

    function _fillOrder(
        IOrderMixin.Order calldata order,
        bytes32 r,
        bytes32 vs,
        uint256 amount,
        TakerTraits takerTraits,
        address target,
        bytes calldata extension,
        bytes calldata interaction
<<<<<<< HEAD
    ) public payable returns(uint256 makingAmount, uint256 takingAmount, bytes32 orderHash) {
        (bool isValid, bytes4 validationResult) = order.isValidExtension(extension);
        if (!isValid) revert InvalidExtension(validationResult);
=======
    ) private returns(uint256 makingAmount, uint256 takingAmount, bytes32 orderHash) {
        // Check signature and apply order/maker permit only on the first fill
>>>>>>> 73345074
        orderHash = order.hash(_domainSeparatorV4());
        uint256 remainingMakingAmount = _checkRemainingMakingAmount(order, orderHash);
        if (remainingMakingAmount == order.makingAmount) {
            address maker = order.maker.get();
            if (maker == address(0) || maker != ECDSA.recover(orderHash, r, vs)) revert BadSignature();
            if (!takerTraits.skipMakerPermit()) {
                _applyMakerPermit(order, orderHash, extension);
            }
        }

        (makingAmount, takingAmount) = _fill(order, orderHash, remainingMakingAmount, amount, takerTraits, target, extension, interaction);
    }

    /**
     * @notice See {IOrderMixin-fillContractOrder}.
     */
    function fillContractOrder(
        IOrderMixin.Order calldata order,
        bytes calldata signature,
        uint256 amount,
        TakerTraits takerTraits
    ) external returns(uint256 /* makingAmount */, uint256 /* takingAmount */, bytes32 /* orderHash */) {
        return _fillContractOrder(order, signature, amount, takerTraits, msg.sender, msg.data[:0], msg.data[:0]);
    }

    /**
     * @notice See {IOrderMixin-fillContractOrderArgs}.
     */
    function fillContractOrderArgs(
        IOrderMixin.Order calldata order,
        bytes calldata signature,
        uint256 amount,
        TakerTraits takerTraits,
        bytes calldata args
    ) external returns(uint256 /* makingAmount */, uint256 /* takingAmount */, bytes32 /* orderHash */) {
        (
            address target,
            bytes calldata extension,
            bytes calldata interaction
        ) = _processArgs(takerTraits, args);

        return _fillContractOrder(order, signature, amount, takerTraits, target, extension, interaction);
    }

    function _fillContractOrder(
        IOrderMixin.Order calldata order,
        bytes calldata signature,
        uint256 amount,
        TakerTraits takerTraits,
        address target,
        bytes calldata extension,
        bytes calldata interaction
<<<<<<< HEAD
    ) public returns(uint256 makingAmount, uint256 takingAmount, bytes32 orderHash) {
        if (permit.length > 0) {
            IERC20(order.takerAsset.get()).safePermit(permit);
        }
        (bool isValid, bytes4 validationResult) = order.isValidExtension(extension);
        if (!isValid) revert InvalidExtension(validationResult);
        orderHash = order.hash(_domainSeparatorV4());

=======
    ) private returns(uint256 makingAmount, uint256 takingAmount, bytes32 orderHash) {
>>>>>>> 73345074
        // Check signature and apply order permit only on the first fill
        orderHash = order.hash(_domainSeparatorV4());
        uint256 remainingMakingAmount = _checkRemainingMakingAmount(order, orderHash);
        if (remainingMakingAmount == order.makingAmount) {
            if (!ECDSA.isValidSignature(order.maker.get(), orderHash, signature)) revert BadSignature();
            if (!takerTraits.skipMakerPermit()) {
                _applyMakerPermit(order, orderHash, extension);
            }
        }

        (makingAmount, takingAmount) = _fill(order, orderHash, remainingMakingAmount, amount, takerTraits, target, extension, interaction);
    }

    /**
      * @notice Fills an order and transfers making amount to a specified target.
      * @dev If the target is zero assigns it the caller's address.
      * The function flow is as follows:
      * 1. Validate order
      * 2. Call maker pre-interaction
      * 3. Transfer maker asset to taker
      * 4. Call taker interaction
      * 5. Transfer taker asset to maker
      * 5. Call maker post-interaction
      * 6. Emit OrderFilled event
      * @param order The order details.
      * @param orderHash The hash of the order.
      * @param extension The extension calldata of the order.
      * @param remainingMakingAmount The remaining amount to be filled.
      * @param amount The order amount.
      * @param takerTraits The taker preferences for the order.
      * @param target The address to which the order is filled.
      * @param interaction The interaction calldata.
      * @return makingAmount The computed amount that the maker will get.
      * @return takingAmount The computed amount that the taker will send.
      */
    function _fill(
        IOrderMixin.Order calldata order,
        bytes32 orderHash,
        uint256 remainingMakingAmount,
        uint256 amount,
        TakerTraits takerTraits,
        address target,
        bytes calldata extension,
        bytes calldata interaction
    ) private returns(uint256 makingAmount, uint256 takingAmount) {
        // Validate order
        order.validateExtension(extension);
        if (!order.makerTraits.isAllowedSender(msg.sender)) revert PrivateOrder();
        if (order.makerTraits.isExpired()) revert OrderExpired();
        if (order.makerTraits.needCheckEpochManager()) {
            if (order.makerTraits.useBitInvalidator()) revert EpochManagerAndBitInvalidatorsAreIncompatible();
            if (!epochEquals(order.maker.get(), order.makerTraits.series(), order.makerTraits.nonceOrEpoch())) revert WrongSeriesNonce();
        }

        // Check if orders predicate allows filling
        if (extension.length > 0) {
            bytes calldata predicate = extension.predicate();
            if (predicate.length > 0) {
                if (!checkPredicate(predicate)) revert PredicateIsNotTrue();
            }
        }

        // Compute maker and taker assets amount
        if (takerTraits.isMakingAmount()) {
            makingAmount = Math.min(amount, remainingMakingAmount);
            takingAmount = order.calculateTakingAmount(extension, makingAmount, remainingMakingAmount, orderHash);

            uint256 threshold = takerTraits.threshold();
            if (threshold > 0) {
                // Check rate: takingAmount / makingAmount <= threshold / amount
                if (amount == makingAmount) {  // Gas optimization, no SafeMath.mul()
                    if (takingAmount > threshold) revert TakingAmountTooHigh();
                } else {
                    if (takingAmount * amount > threshold * makingAmount) revert TakingAmountTooHigh();
                }
            }
        }
        else {
            takingAmount = amount;
            makingAmount = order.calculateMakingAmount(extension, takingAmount, remainingMakingAmount, orderHash);
            if (makingAmount > remainingMakingAmount) {
                // Try to decrease taking amount because computed making amount exceeds remaining amount
                makingAmount = remainingMakingAmount;
                takingAmount = order.calculateTakingAmount(extension, makingAmount, remainingMakingAmount, orderHash);
                if (takingAmount > amount) revert TakingAmountExceeded();
            }

            uint256 threshold = takerTraits.threshold();
            if (threshold > 0) {
                // Check rate: makingAmount / takingAmount >= threshold / amount
                if (amount == takingAmount) { // Gas optimization, no SafeMath.mul()
                    if (makingAmount < threshold) revert MakingAmountTooLow();
                } else {
                    if (makingAmount * amount < threshold * takingAmount) revert MakingAmountTooLow();
                }
            }
        }
        if (!order.makerTraits.allowPartialFills() && makingAmount != order.makingAmount) revert PartialFillNotAllowed();
        unchecked { if (makingAmount * takingAmount == 0) revert SwapWithZeroAmount(); }

        // Invalidate order depending on makerTraits
        if (order.makerTraits.useBitInvalidator()) {
            _bitInvalidator[order.maker.get()].checkAndInvalidate(order.makerTraits.nonceOrEpoch());
        } else {
            _remainingInvalidator[order.maker.get()][orderHash] = RemainingInvalidatorLib.remains(remainingMakingAmount, makingAmount);
        }

        // Pre interaction, where maker can prepare funds interactively
        if (order.makerTraits.needPreInteractionCall()) {
            bytes calldata data = extension.preInteractionTargetAndData();
            address listener = order.maker.get();
            if (data.length > 19) {
                listener = address(bytes20(data));
                data = data[20:];
            }
            IPreInteraction(listener).preInteraction(
                order, extension, orderHash, msg.sender, makingAmount, takingAmount, remainingMakingAmount, data
            );
        }

        // Maker => Taker
        {
            bool needUnwrap = order.makerAsset.get() == address(_WETH) && takerTraits.unwrapWeth();
            address receiver = needUnwrap ? address(this) : target;
            if (order.makerTraits.usePermit2()) {
                if (extension.makerAssetSuffix().length > 0) revert InvalidPermit2Transfer();
                IERC20(order.makerAsset.get()).safeTransferFromPermit2(order.maker.get(), receiver, makingAmount);
            } else {
                if (!_callTransferFromWithSuffix(
                    order.makerAsset.get(),
                    order.maker.get(),
                    receiver,
                    makingAmount,
                    extension.makerAssetSuffix()
                )) revert TransferFromMakerToTakerFailed();
            }
            if (needUnwrap) {
                _WETH.safeWithdrawTo(makingAmount, target);
            }
        }

        if (interaction.length >= 20) {
            // proceed only if interaction length is enough to store address
            uint256 offeredTakingAmount = ITakerInteraction(address(bytes20(interaction))).takerInteraction(
                order, extension, orderHash, msg.sender, makingAmount, takingAmount, remainingMakingAmount, interaction[20:]
            );
            if (offeredTakingAmount > takingAmount && order.makerTraits.allowImproveRateViaInteraction()) {
                takingAmount = offeredTakingAmount;
            }
        }

        // Taker => Maker
        if (order.takerAsset.get() == address(_WETH) && msg.value > 0) {
            if (msg.value < takingAmount) revert Errors.InvalidMsgValue();
            if (msg.value > takingAmount) {
                unchecked {
                    // solhint-disable-next-line avoid-low-level-calls
                    (bool success, ) = msg.sender.call{value: msg.value - takingAmount, gas: _RAW_CALL_GAS_LIMIT}("");
                    if (!success) revert Errors.ETHTransferFailed();
                }
            }

            if (order.makerTraits.unwrapWeth()) {
                // solhint-disable-next-line avoid-low-level-calls
                (bool success, ) = order.getReceiver().call{value: takingAmount, gas: _RAW_CALL_GAS_LIMIT}("");
                if (!success) revert Errors.ETHTransferFailed();
            } else {
                _WETH.safeDeposit(takingAmount);
                _WETH.safeTransfer(order.getReceiver(), takingAmount);
            }
        } else {
            if (msg.value != 0) revert Errors.InvalidMsgValue();

            bool needUnwrap = order.takerAsset.get() == address(_WETH) && order.makerTraits.unwrapWeth();
            address receiver = needUnwrap ? address(this) : order.getReceiver();
            if (takerTraits.usePermit2()) {
                if (extension.takerAssetSuffix().length > 0) revert InvalidPermit2Transfer();
                IERC20(order.takerAsset.get()).safeTransferFromPermit2(msg.sender, receiver, takingAmount);
            } else {
                if (!_callTransferFromWithSuffix(
                    order.takerAsset.get(),
                    msg.sender,
                    receiver,
                    takingAmount,
                    extension.takerAssetSuffix()
                )) revert TransferFromTakerToMakerFailed();
            }

            if (needUnwrap) {
                _WETH.safeWithdrawTo(takingAmount, order.getReceiver());
            }
        }

        // Post interaction, where maker can handle funds interactively
        if (order.makerTraits.needPostInteractionCall()) {
            bytes calldata data = extension.postInteractionTargetAndData();
            address listener = order.maker.get();
            if (data.length > 19) {
                listener = address(bytes20(data));
                data = data[20:];
            }
            IPostInteraction(listener).postInteraction(
                order, extension, orderHash, msg.sender, makingAmount, takingAmount, remainingMakingAmount, data
            );
        }

        emit OrderFilled(orderHash, makingAmount);
    }

    /**
      * @notice Checks the remaining making amount for the order.
      * @dev If the order has been invalidated, the function will revert.
      * @param order The order to check.
      * @param orderHash The hash of the order.
      * @return remainingMakingAmount The remaining amount of the order.
      */
    function _checkRemainingMakingAmount(IOrderMixin.Order calldata order, bytes32 orderHash) private view returns(uint256 remainingMakingAmount) {
        if (order.makerTraits.useBitInvalidator()) {
            remainingMakingAmount = order.makingAmount;
        } else {
            remainingMakingAmount = _remainingInvalidator[order.maker.get()][orderHash].remaining(order.makingAmount);
        }
        if (remainingMakingAmount == 0) revert InvalidatedOrder();
    }

    /**
      * @notice Executes the maker's permit and checks for potential reentrancy attacks.
      * @param order The order to apply the permit for.
      * @param orderHash The hash of the order.
      * @param extension The extension data associated with the order.
      */
    function _applyMakerPermit(IOrderMixin.Order calldata order, bytes32 orderHash, bytes calldata extension) private {
        bytes calldata makerPermit = extension.makerPermit();
        if (makerPermit.length >= 20) {
            // proceed only if taker is willing to execute permit and its length is enough to store address
            IERC20(address(bytes20(makerPermit))).safePermit(makerPermit[20:]);
            if (!order.makerTraits.useBitInvalidator()) {
                // Bit orders are not subjects for reentrancy, but we still need to check remaining-based orders for reentrancy
                if (!_remainingInvalidator[order.maker.get()][orderHash].isNewOrder()) revert ReentrancyDetected();
            }
        }
    }

    /**
      * @notice Calls the transferFrom function with an arbitrary suffix.
      * @dev The suffix is appended to the end of the standard ERC20 transferFrom function parameters.
      * @param asset The token to be transferred.
      * @param from The address to transfer the token from.
      * @param to The address to transfer the token to.
      * @param amount The amount of the token to transfer.
      * @param suffix The suffix (additional data) to append to the end of the transferFrom call.
      * @return success A boolean indicating whether the transfer was successful.
      */
    function _callTransferFromWithSuffix(address asset, address from, address to, uint256 amount, bytes calldata suffix) private returns(bool success) {
        bytes4 selector = IERC20.transferFrom.selector;
        assembly ("memory-safe") { // solhint-disable-line no-inline-assembly
            let data := mload(0x40)
            mstore(data, selector)
            mstore(add(data, 0x04), from)
            mstore(add(data, 0x24), to)
            mstore(add(data, 0x44), amount)
            if suffix.length {
                calldatacopy(add(data, 0x64), suffix.offset, suffix.length)
            }
            let status := call(gas(), asset, 0, data, add(0x64, suffix.length), 0x0, 0x20)
            success := and(status, or(iszero(returndatasize()), and(gt(returndatasize(), 31), eq(mload(0), 1))))
        }
    }
}<|MERGE_RESOLUTION|>--- conflicted
+++ resolved
@@ -200,14 +200,8 @@
         address target,
         bytes calldata extension,
         bytes calldata interaction
-<<<<<<< HEAD
-    ) public payable returns(uint256 makingAmount, uint256 takingAmount, bytes32 orderHash) {
-        (bool isValid, bytes4 validationResult) = order.isValidExtension(extension);
-        if (!isValid) revert InvalidExtension(validationResult);
-=======
     ) private returns(uint256 makingAmount, uint256 takingAmount, bytes32 orderHash) {
         // Check signature and apply order/maker permit only on the first fill
->>>>>>> 73345074
         orderHash = order.hash(_domainSeparatorV4());
         uint256 remainingMakingAmount = _checkRemainingMakingAmount(order, orderHash);
         if (remainingMakingAmount == order.makingAmount) {
@@ -260,18 +254,7 @@
         address target,
         bytes calldata extension,
         bytes calldata interaction
-<<<<<<< HEAD
-    ) public returns(uint256 makingAmount, uint256 takingAmount, bytes32 orderHash) {
-        if (permit.length > 0) {
-            IERC20(order.takerAsset.get()).safePermit(permit);
-        }
-        (bool isValid, bytes4 validationResult) = order.isValidExtension(extension);
-        if (!isValid) revert InvalidExtension(validationResult);
-        orderHash = order.hash(_domainSeparatorV4());
-
-=======
     ) private returns(uint256 makingAmount, uint256 takingAmount, bytes32 orderHash) {
->>>>>>> 73345074
         // Check signature and apply order permit only on the first fill
         orderHash = order.hash(_domainSeparatorV4());
         uint256 remainingMakingAmount = _checkRemainingMakingAmount(order, orderHash);
@@ -318,7 +301,8 @@
         bytes calldata interaction
     ) private returns(uint256 makingAmount, uint256 takingAmount) {
         // Validate order
-        order.validateExtension(extension);
+        (bool isValid, bytes4 validationResult) = order.isValidExtension(extension);
+        if (!isValid) revert InvalidExtension(validationResult);
         if (!order.makerTraits.isAllowedSender(msg.sender)) revert PrivateOrder();
         if (order.makerTraits.isExpired()) revert OrderExpired();
         if (order.makerTraits.needCheckEpochManager()) {
