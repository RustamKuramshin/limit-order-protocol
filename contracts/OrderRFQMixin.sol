--- conflicted
+++ resolved
@@ -8,60 +8,6 @@
 import "@1inch/solidity-utils/contracts/libraries/SafeERC20.sol";
 
 import "./helpers/AmountCalculator.sol";
-<<<<<<< HEAD
-import "./libraries/Permitable.sol";
-
-library SafeERC20 {
-    error SafeTransferFailed();
-    error SafeTransferFromFailed();
-
-    function safeTransferFrom(IERC20 token, address from, address to, uint value) internal {
-        bytes4 selector = IERC20.transferFrom.selector;
-        bool success;
-        assembly { // solhint-disable-line no-inline-assembly
-            let data := mload(0x40)
-            mstore(0x40, add(data, 100))
-
-            mstore(data, selector)
-            mstore(add(data, 0x04), from)
-            mstore(add(data, 0x24), to)
-            mstore(add(data, 0x44), value)
-            let status := call(gas(), token, 0, data, 100, 0x0, 0x20)
-            success := and(status, or(iszero(returndatasize()), and(gt(returndatasize(), 31), eq(mload(0), 1))))
-        }
-        if (!success) {
-            revert SafeTransferFromFailed();
-        }
-    }
-
-    // Ensures method do not revert or return boolean `true`, admits call to non-smart-contract
-    function safeTransfer(IERC20 token, address to, uint256 value) internal {
-        if (!_makeCall(token, token.transfer.selector, to, value)) {
-            revert SafeTransferFailed();
-        }
-    }
-
-    function _makeCall(IERC20 token, bytes4 selector, address to, uint256 amount) private returns(bool done) {
-        assembly { // solhint-disable-line no-inline-assembly
-            let data := mload(0x40)
-            mstore(0x40, add(data, 68))
-
-            mstore(data, selector)
-            mstore(add(data, 0x04), to)
-            mstore(add(data, 0x24), amount)
-            let success := call(gas(), token, 0, data, 68, 0x0, 0x20)
-            done := and(
-                success,
-                or(
-                    iszero(returndatasize()),
-                    and(gt(returndatasize(), 31), eq(mload(0), 1))
-                )
-            )
-        }
-    }
-}
-=======
->>>>>>> 179b4fef
 
 /// @title RFQ Limit Order mixin
 abstract contract OrderRFQMixin is EIP712, AmountCalculator {
