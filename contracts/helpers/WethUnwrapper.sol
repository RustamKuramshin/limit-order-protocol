--- conflicted
+++ resolved
@@ -10,12 +10,9 @@
 import "../libraries/Errors.sol";
 
 contract WethUnwrapper is OnlyWethReceiver, IPostInteraction {
-<<<<<<< HEAD
-=======
     using SafeERC20 for IWETH;
     using AddressLib for Address;
 
->>>>>>> 3d687483
     IWETH private immutable _WETH;  // solhint-disable-line var-name-mixedcase
 
     uint256 private constant _RAW_CALL_GAS_LIMIT = 5000;
@@ -25,10 +22,7 @@
     }
 
     function postInteraction(
-<<<<<<< HEAD
-=======
         OrderLib.Order calldata order,
->>>>>>> 3d687483
         bytes32 /* orderHash */,
         address /* taker */,
         uint256 /* makingAmount */,
