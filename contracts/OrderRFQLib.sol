// SPDX-License-Identifier: MIT

pragma solidity 0.8.17;

import "@1inch/solidity-utils/contracts/libraries/ECDSA.sol";
import "./libraries/CalldataLib.sol";

library OrderRFQLib {
    type Address is uint256;

    struct OrderRFQ {
        uint256 info;  // lowest 64 bits is the order id, next 64 bits is the expiration timestamp
<<<<<<< HEAD
        Address makerAsset;
        Address takerAsset;
        Address maker;
        Address allowedSender;  // equals to Zero address on public orders
=======
        CalldataLib.Address makerAsset;
        CalldataLib.Address takerAsset;
        CalldataLib.Address maker;
        CalldataLib.Address allowedSender;  // equals to Zero address on public orders
>>>>>>> 534db135
        uint256 makingAmount;
        uint256 takingAmount;
    }

    bytes32 constant internal _LIMIT_ORDER_RFQ_TYPEHASH = keccak256(
        "OrderRFQ("
            "uint256 info,"
            "address makerAsset,"
            "address takerAsset,"
            "address maker,"
            "address allowedSender,"
            "uint256 makingAmount,"
            "uint256 takingAmount"
        ")"
    );

<<<<<<< HEAD
    function get(Address a) internal pure returns(address) {
        return address(uint160(Address.unwrap(a)));
    }

    function hash(OrderRFQ memory order, bytes32 domainSeparator) internal pure returns(bytes32 result) {
=======
    function hash(OrderRFQ calldata order, bytes32 domainSeparator) internal pure returns(bytes32 result) {
>>>>>>> 534db135
        bytes32 typehash = _LIMIT_ORDER_RFQ_TYPEHASH;
        /// @solidity memory-safe-assembly
        assembly { // solhint-disable-line no-inline-assembly
            let ptr := mload(0x40)

            // keccak256(abi.encode(_LIMIT_ORDER_RFQ_TYPEHASH, order));
            mstore(ptr, typehash)
            calldatacopy(add(ptr, 0x20), order, 0xe0)
            result := keccak256(ptr, 0x100)
        }
        result = ECDSA.toTypedDataHash(domainSeparator, result);
    }
}<|MERGE_RESOLUTION|>--- conflicted
+++ resolved
@@ -10,17 +10,10 @@
 
     struct OrderRFQ {
         uint256 info;  // lowest 64 bits is the order id, next 64 bits is the expiration timestamp
-<<<<<<< HEAD
-        Address makerAsset;
-        Address takerAsset;
-        Address maker;
-        Address allowedSender;  // equals to Zero address on public orders
-=======
         CalldataLib.Address makerAsset;
         CalldataLib.Address takerAsset;
         CalldataLib.Address maker;
         CalldataLib.Address allowedSender;  // equals to Zero address on public orders
->>>>>>> 534db135
         uint256 makingAmount;
         uint256 takingAmount;
     }
@@ -37,15 +30,7 @@
         ")"
     );
 
-<<<<<<< HEAD
-    function get(Address a) internal pure returns(address) {
-        return address(uint160(Address.unwrap(a)));
-    }
-
-    function hash(OrderRFQ memory order, bytes32 domainSeparator) internal pure returns(bytes32 result) {
-=======
     function hash(OrderRFQ calldata order, bytes32 domainSeparator) internal pure returns(bytes32 result) {
->>>>>>> 534db135
         bytes32 typehash = _LIMIT_ORDER_RFQ_TYPEHASH;
         /// @solidity memory-safe-assembly
         assembly { // solhint-disable-line no-inline-assembly
