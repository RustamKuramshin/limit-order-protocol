--- conflicted
+++ resolved
@@ -12,12 +12,8 @@
 import { IPostInteraction } from "../interfaces/IPostInteraction.sol";
 import { MakerTraits, MakerTraitsLib } from "../libraries/MakerTraitsLib.sol";
 
-<<<<<<< HEAD
+/// @title Helper contract that adds feature of collecting fee in takerAsset
 contract FeeTaker is IPostInteraction, Ownable {
-=======
-/// @title Helper contract that adds feature of collecting fee in takerAsset
-contract FeeTaker is IPostInteraction {
->>>>>>> c848767c
     using AddressLib for Address;
     using SafeERC20 for IERC20;
     using UniERC20 for IERC20;
