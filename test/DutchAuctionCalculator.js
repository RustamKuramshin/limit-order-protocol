--- conflicted
+++ resolved
@@ -2,11 +2,7 @@
 const { loadFixture } = require('@nomicfoundation/hardhat-network-helpers');
 const { cutLastArg, ether } = require('./helpers/utils');
 const { deploySwapTokens } = require('./helpers/fixtures');
-<<<<<<< HEAD
-const { buildOrder, signOrder, makeMakingAmount } = require('./helpers/orderUtils');
-=======
 const { makeMakingAmount, compactSignature, buildOrder, signOrder } = require('./helpers/orderUtils');
->>>>>>> 3d687483
 const { ethers } = require('hardhat');
 
 describe('Dutch auction', function () {
@@ -65,13 +61,9 @@
         const { dai, weth, swap, ts, order, signature, makerDaiBefore, takerDaiBefore, makerWethBefore, takerWethBefore } = await loadFixture(deployAndBuildOrder);
 
         await time.increaseTo(ts + 43200n); // 50% auction time
-<<<<<<< HEAD
-        await swap.connect(addr1).fillOrder(order, signature, '0x', makeMakingAmount(ether('100')), ether('0.08'));
-=======
 
         const { r, vs } = compactSignature(signature);
         await swap.connect(addr1).fillOrderExt(order, r, vs, ether('100'), makeMakingAmount(ether('0.08')), order.extension);
->>>>>>> 3d687483
 
         expect(await dai.balanceOf(addr.address)).to.equal(makerDaiBefore.sub(ether('100')));
         expect(await dai.balanceOf(addr1.address)).to.equal(takerDaiBefore.add(ether('100')));
@@ -83,13 +75,9 @@
         const { dai, weth, swap, ts, order, signature, makerDaiBefore, takerDaiBefore, makerWethBefore, takerWethBefore } = await loadFixture(deployAndBuildOrder);
 
         await time.increaseTo(ts + 43200n); // 50% auction time
-<<<<<<< HEAD
-        await swap.connect(addr1).fillOrder(order, signature, '0x', ether('0.075'), ether('100'));
-=======
 
         const { r, vs } = compactSignature(signature);
         await swap.connect(addr1).fillOrderExt(order, r, vs, ether('0.075'), ether('100'), order.extension);
->>>>>>> 3d687483
 
         expect(await dai.balanceOf(addr.address)).to.equal(makerDaiBefore.sub(ether('100')));
         expect(await dai.balanceOf(addr1.address)).to.equal(takerDaiBefore.add(ether('100')));
@@ -100,12 +88,8 @@
     it('swap with makingAmount 0% time passed', async function () {
         const { dai, weth, swap, order, signature, makerDaiBefore, takerDaiBefore, makerWethBefore, takerWethBefore } = await loadFixture(deployAndBuildOrder);
 
-<<<<<<< HEAD
-        await swap.connect(addr1).fillOrder(order, signature, '0x', makeMakingAmount(ether('100')), ether('0.1'));
-=======
         const { r, vs } = compactSignature(signature);
         await swap.connect(addr1).fillOrderExt(order, r, vs, ether('100'), makeMakingAmount(ether('0.1')), order.extension);
->>>>>>> 3d687483
 
         expect(await dai.balanceOf(addr.address)).to.equal(makerDaiBefore.sub(ether('100')));
         expect(await dai.balanceOf(addr1.address)).to.equal(takerDaiBefore.add(ether('100')));
@@ -116,12 +100,8 @@
     it('swap with takingAmount 0% time passed', async function () {
         const { dai, weth, swap, order, signature, makerDaiBefore, takerDaiBefore, makerWethBefore, takerWethBefore } = await loadFixture(deployAndBuildOrder);
 
-<<<<<<< HEAD
-        await swap.connect(addr1).fillOrder(order, signature, '0x', ether('0.1'), ether('100'));
-=======
         const { r, vs } = compactSignature(signature);
         await swap.connect(addr1).fillOrderExt(order, r, vs, ether('0.1'), ether('100'), order.extension);
->>>>>>> 3d687483
 
         expect(await dai.balanceOf(addr.address)).to.equal(makerDaiBefore.sub(ether('100')));
         expect(await dai.balanceOf(addr1.address)).to.equal(takerDaiBefore.add(ether('100')));
@@ -133,13 +113,9 @@
         const { dai, weth, swap, ts, order, signature, makerDaiBefore, takerDaiBefore, makerWethBefore, takerWethBefore } = await loadFixture(deployAndBuildOrder);
 
         await time.increaseTo(ts + 86500n); // >100% auction time
-<<<<<<< HEAD
-        await swap.connect(addr1).fillOrder(order, signature, '0x', makeMakingAmount(ether('100')), ether('0.05'));
-=======
 
         const { r, vs } = compactSignature(signature);
         await swap.connect(addr1).fillOrderExt(order, r, vs, ether('100'), makeMakingAmount(ether('0.05')), order.extension);
->>>>>>> 3d687483
 
         expect(await dai.balanceOf(addr.address)).to.equal(makerDaiBefore.sub(ether('100')));
         expect(await dai.balanceOf(addr1.address)).to.equal(takerDaiBefore.add(ether('100')));
@@ -151,13 +127,9 @@
         const { dai, weth, swap, ts, order, signature, makerDaiBefore, takerDaiBefore, makerWethBefore, takerWethBefore } = await loadFixture(deployAndBuildOrder);
 
         await time.increaseTo(ts + 86500n); // >100% auction time
-<<<<<<< HEAD
-        await swap.connect(addr1).fillOrder(order, signature, '0x', ether('0.05'), ether('100'));
-=======
 
         const { r, vs } = compactSignature(signature);
         await swap.connect(addr1).fillOrderExt(order, r, vs, ether('0.05'), ether('100'), order.extension);
->>>>>>> 3d687483
 
         expect(await dai.balanceOf(addr.address)).to.equal(makerDaiBefore.sub(ether('100')));
         expect(await dai.balanceOf(addr1.address)).to.equal(takerDaiBefore.add(ether('100')));
