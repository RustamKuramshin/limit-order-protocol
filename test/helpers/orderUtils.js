--- conflicted
+++ resolved
@@ -150,12 +150,9 @@
 }
 
 module.exports = {
-<<<<<<< HEAD
     ABIOrderRFQ,
-=======
     buildOrder,
     buildOrderRFQ,
->>>>>>> 19b11f8b
     buildOrderData,
     buildOrderRFQData,
     signOrder,
