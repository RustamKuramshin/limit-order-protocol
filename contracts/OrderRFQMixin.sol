// SPDX-License-Identifier: MIT

pragma solidity 0.8.11;

import "@openzeppelin/contracts/utils/cryptography/draft-EIP712.sol";
import "@openzeppelin/contracts/token/ERC20/IERC20.sol";
import "@1inch/solidity-utils/contracts/libraries/SafeERC20.sol";

import "./helpers/AmountCalculator.sol";
<<<<<<< HEAD
import "./libraries/Permitable.sol";
import "./libraries/EC.sol";
import "./OrderRFQLib.sol";

library SafeERC20 {
    error TransferFromFailed();

    function safeTransferFrom(IERC20 token, address from, address to, uint value) internal {
        bytes4 selector = IERC20.transferFrom.selector;
        bool success;
        assembly { // solhint-disable-line no-inline-assembly
            let data := mload(0x40)
            mstore(0x40, add(data, 100))

            mstore(data, selector)
            mstore(add(data, 0x04), from)
            mstore(add(data, 0x24), to)
            mstore(add(data, 0x44), value)
            let status := call(gas(), token, 0, data, 100, 0x0, 0x20)
            success := and(status, or(iszero(returndatasize()), and(gt(returndatasize(), 31), eq(mload(0), 1))))
        }
        if (!success) {
            revert TransferFromFailed();
        }
    }
}
=======
>>>>>>> 1e13a838

/// @title RFQ Limit Order mixin
abstract contract OrderRFQMixin is EIP712, AmountCalculator {
    using SafeERC20 for IERC20;
    using OrderRFQLib for OrderRFQLib.OrderRFQ;

    /// @notice Emitted when RFQ gets filled
    event OrderFilledRFQ(
        bytes32 orderHash,
        uint256 makingAmount
    );

    mapping(address => mapping(uint256 => uint256)) private _invalidator;

    /// @notice Returns bitmask for double-spend invalidators based on lowest byte of order.info and filled quotes
    /// @return Result Each bit represents whether corresponding was already invalidated
    function invalidatorForOrderRFQ(address maker, uint256 slot) external view returns(uint256) {
        return _invalidator[maker][slot];
    }

    /// @notice Cancels order's quote
    function cancelOrderRFQ(uint256 orderInfo) external {
        _invalidateOrder(msg.sender, orderInfo);
    }

    /// @notice Fills order's quote, fully or partially (whichever is possible)
    /// @param order Order quote to fill
    /// @param signature Signature to confirm quote ownership
    /// @param makingAmount Making amount
    /// @param takingAmount Taking amount
    function fillOrderRFQ(
        OrderRFQLib.OrderRFQ memory order,
        bytes calldata signature,
        uint256 makingAmount,
        uint256 takingAmount
    ) external returns(uint256 /* makingAmount */, uint256 /* takingAmount */, bytes32 /* orderHash */) {
        return fillOrderRFQTo(order, signature, makingAmount, takingAmount, msg.sender);
    }

    function fillOrderRFQCompact(
        OrderRFQLib.OrderRFQ memory order,
        bytes32 r,
        bytes32 vs,
        uint256 amount
    ) external returns(uint256 filledMakingAmount, uint256 filledTakingAmount, bytes32 orderHash) {
        orderHash = _hashTypedDataV4(order.hash());
        require(order.maker == EC.recover(orderHash, r, vs), "LOP: bad signature");
        // require(order.maker == ECDSA.recover(orderHash, r, vs), "LOP: bad signature");

        if (amount >> 255 == 0) {
            (filledMakingAmount, filledTakingAmount) = _fillOrderRFQTo(order, amount, 0, msg.sender);
        } else {
            (filledMakingAmount, filledTakingAmount) = _fillOrderRFQTo(order, 0, amount & ~uint256(1 << 255), msg.sender);
        }
        emit OrderFilledRFQ(orderHash, filledMakingAmount);
    }

    /// @notice Fills Same as `fillOrderRFQ` but calls permit first,
    /// allowing to approve token spending and make a swap in one transaction.
    /// Also allows to specify funds destination instead of `msg.sender`
    /// @param order Order quote to fill
    /// @param signature Signature to confirm quote ownership
    /// @param makingAmount Making amount
    /// @param takingAmount Taking amount
    /// @param target Address that will receive swap funds
    /// @param permit Should consist of abiencoded token address and encoded `IERC20Permit.permit` call.
    /// @dev See tests for examples
    function fillOrderRFQToWithPermit(
        OrderRFQLib.OrderRFQ memory order,
        bytes calldata signature,
        uint256 makingAmount,
        uint256 takingAmount,
        address target,
        bytes calldata permit
    ) external returns(uint256 /* makingAmount */, uint256 /* takingAmount */, bytes32 /* orderHash */) {
        order.takerAsset.safePermit(permit);
        return fillOrderRFQTo(order, signature, makingAmount, takingAmount, target);
    }

    /// @notice Same as `fillOrderRFQ` but allows to specify funds destination instead of `msg.sender`
    /// @param order Order quote to fill
    /// @param signature Signature to confirm quote ownership
    /// @param makingAmount Making amount
    /// @param takingAmount Taking amount
    /// @param target Address that will receive swap funds
    function fillOrderRFQTo(
        OrderRFQLib.OrderRFQ memory order,
        bytes calldata signature,
        uint256 makingAmount,
        uint256 takingAmount,
        address target
    ) public returns(uint256 filledMakingAmount, uint256 filledTakingAmount, bytes32 orderHash) {
        orderHash = _hashTypedDataV4(order.hash());
        require(EC.isValidSignatureNow(order.maker, orderHash, signature), "LOP: bad signature");
        (filledMakingAmount, filledTakingAmount) = _fillOrderRFQTo(order, makingAmount, takingAmount, target);
        emit OrderFilledRFQ(orderHash, makingAmount);
    }

    function _fillOrderRFQTo(
        OrderRFQLib.OrderRFQ memory order,
        uint256 makingAmount,
        uint256 takingAmount,
        address target
    ) private returns(uint256 /* makingAmount */, uint256 /* takingAmount */) {
        require(target != address(0), "LOP: zero target is forbidden");

        address maker = order.maker;

        // Validate order
        require(order.allowedSender == address(0) || order.allowedSender == msg.sender, "LOP: private order");

        {  // Stack too deep
            uint256 info = order.info;
            // Check time expiration
            uint256 expiration = uint128(info) >> 64;
            require(expiration == 0 || block.timestamp <= expiration, "LOP: order expired");  // solhint-disable-line not-rely-on-time
            _invalidateOrder(maker, info);
        }

        {  // stack too deep
            uint256 orderMakingAmount = order.makingAmount;
            uint256 orderTakingAmount = order.takingAmount;
            // Compute partial fill if needed
            if (takingAmount == 0 && makingAmount == 0) {
                // Two zeros means whole order
                makingAmount = orderMakingAmount;
                takingAmount = orderTakingAmount;
            }
            else if (takingAmount == 0) {
                require(makingAmount <= orderMakingAmount, "LOP: making amount exceeded");
                takingAmount = getTakingAmount(orderMakingAmount, orderTakingAmount, makingAmount);
            }
            else if (makingAmount == 0) {
                require(takingAmount <= orderTakingAmount, "LOP: taking amount exceeded");
                makingAmount = getMakingAmount(orderMakingAmount, orderTakingAmount, takingAmount);
            }
            else {
                revert("LOP: both amounts are non-zero");
            }
        }

        require(makingAmount > 0 && takingAmount > 0, "LOP: can't swap 0 amount");

        // Maker => Taker, Taker => Maker
        IERC20(order.makerAsset).safeTransferFrom(maker, target, makingAmount);
        IERC20(order.takerAsset).safeTransferFrom(msg.sender, maker, takingAmount);

        return (makingAmount, takingAmount);
    }

    function _invalidateOrder(address maker, uint256 orderInfo) private {
        uint256 invalidatorSlot = uint64(orderInfo) >> 8;
        uint256 invalidatorBit = 1 << uint8(orderInfo);
        mapping(uint256 => uint256) storage invalidatorStorage = _invalidator[maker];
        uint256 invalidator = invalidatorStorage[invalidatorSlot];
        require(invalidator & invalidatorBit == 0, "LOP: invalidated order");
        invalidatorStorage[invalidatorSlot] = invalidator | invalidatorBit;
    }
}<|MERGE_RESOLUTION|>--- conflicted
+++ resolved
@@ -7,35 +7,8 @@
 import "@1inch/solidity-utils/contracts/libraries/SafeERC20.sol";
 
 import "./helpers/AmountCalculator.sol";
-<<<<<<< HEAD
-import "./libraries/Permitable.sol";
 import "./libraries/EC.sol";
 import "./OrderRFQLib.sol";
-
-library SafeERC20 {
-    error TransferFromFailed();
-
-    function safeTransferFrom(IERC20 token, address from, address to, uint value) internal {
-        bytes4 selector = IERC20.transferFrom.selector;
-        bool success;
-        assembly { // solhint-disable-line no-inline-assembly
-            let data := mload(0x40)
-            mstore(0x40, add(data, 100))
-
-            mstore(data, selector)
-            mstore(add(data, 0x04), from)
-            mstore(add(data, 0x24), to)
-            mstore(add(data, 0x44), value)
-            let status := call(gas(), token, 0, data, 100, 0x0, 0x20)
-            success := and(status, or(iszero(returndatasize()), and(gt(returndatasize(), 31), eq(mload(0), 1))))
-        }
-        if (!success) {
-            revert TransferFromFailed();
-        }
-    }
-}
-=======
->>>>>>> 1e13a838
 
 /// @title RFQ Limit Order mixin
 abstract contract OrderRFQMixin is EIP712, AmountCalculator {
@@ -111,7 +84,7 @@
         address target,
         bytes calldata permit
     ) external returns(uint256 /* makingAmount */, uint256 /* takingAmount */, bytes32 /* orderHash */) {
-        order.takerAsset.safePermit(permit);
+        IERC20(order.takerAsset).safePermit(permit);
         return fillOrderRFQTo(order, signature, makingAmount, takingAmount, target);
     }
 
