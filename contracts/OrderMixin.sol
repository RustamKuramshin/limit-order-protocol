--- conflicted
+++ resolved
@@ -7,11 +7,6 @@
 import "@1inch/solidity-utils/contracts/libraries/SafeERC20.sol";
 
 import "./helpers/AmountCalculator.sol";
-<<<<<<< HEAD
-import "./helpers/RangeAmountCalculator.sol";
-import "./helpers/ChainlinkCalculator.sol";
-=======
->>>>>>> 4c4dc3ff
 import "./helpers/NonceManager.sol";
 import "./helpers/PredicateHelper.sol";
 import "./interfaces/IOrderMixin.sol";
@@ -26,11 +21,6 @@
     IOrderMixin,
     EIP712,
     AmountCalculator,
-<<<<<<< HEAD
-    RangeAmountCalculator,
-    ChainlinkCalculator,
-=======
->>>>>>> 4c4dc3ff
     NonceManager,
     PredicateHelper
 {
@@ -73,51 +63,6 @@
         uint256 remainingRaw
     );
 
-<<<<<<< HEAD
-    // Fixed-size order part with core information
-    struct StaticOrder {
-        uint256 salt;
-        address makerAsset;
-        address takerAsset;
-        address maker;
-        address receiver;
-        address allowedSender;  // equals to Zero address on public orders
-        uint256 makingAmount;
-        uint256 takingAmount;
-    }
-
-    // `StaticOrder` extension including variable-sized additional order meta information
-    struct Order {
-        uint256 salt;
-        address makerAsset;
-        address takerAsset;
-        address maker;
-        address receiver;
-        address allowedSender;  // equals to Zero address on public orders
-        uint256 makingAmount;
-        uint256 takingAmount;
-        bytes makerAssetData;
-        bytes takerAssetData;
-        bytes getMakerAmount; // this.staticcall(abi.encodePacked(bytes, swapTakerAmount)) => (swapMakerAmount)
-        bytes getTakerAmount; // this.staticcall(abi.encodePacked(bytes, swapMakerAmount)) => (swapTakerAmount)
-        bytes predicate;      // this.staticcall(bytes) => (bool)
-        bytes permit;         // On first fill: permit.1.call(abi.encodePacked(permit.selector, permit.2))
-        bytes interaction;
-    }
-
-    struct OrderAmountGetterParams {
-        bytes getter;
-        uint256 orderExpectedAmount;
-        uint256 amount;
-        uint256 orderResultAmount;
-        uint256 alreadyFilledAmount;
-    }
-
-    bytes32 constant public LIMIT_ORDER_TYPEHASH = keccak256(
-        "Order(uint256 salt,address makerAsset,address takerAsset,address maker,address receiver,address allowedSender,uint256 makingAmount,uint256 takingAmount,bytes makerAssetData,bytes takerAssetData,bytes getMakerAmount,bytes getTakerAmount,bytes predicate,bytes permit,bytes interaction)"
-    );
-=======
->>>>>>> 4c4dc3ff
     uint256 constant private _ORDER_DOES_NOT_EXIST = 0;
     uint256 constant private _ORDER_FILLED = 1;
 
@@ -256,8 +201,6 @@
                 if (!checkPredicate(order)) revert PredicateIsNotTrue();
             }
 
-            uint256 alreadyFilledAmount = order.makingAmount - remainingMakerAmount;
-
             // Compute maker and taker assets amount
             if ((actualTakingAmount == 0) == (actualMakingAmount == 0)) {
                 revert OnlyOneAmountShouldBeZero();
@@ -265,45 +208,15 @@
                 if (actualMakingAmount > remainingMakerAmount) {
                     actualMakingAmount = remainingMakerAmount;
                 }
-<<<<<<< HEAD
-                takingAmount = _callGetter(OrderAmountGetterParams(
-                    order.getTakerAmount,
-                    order.makingAmount,
-                    makingAmount,
-                    order.takingAmount,
-                    alreadyFilledAmount
-                ));
-=======
                 actualTakingAmount = _getTakingAmount(order.getTakingAmount(), order.makingAmount, actualMakingAmount, order.takingAmount);
->>>>>>> 4c4dc3ff
                 // check that actual rate is not worse than what was expected
                 // actualTakingAmount / actualMakingAmount <= thresholdAmount / makingAmount
                 if (actualTakingAmount * makingAmount > thresholdAmount * actualMakingAmount) revert TakingAmountTooHigh();
             } else {
-<<<<<<< HEAD
-                uint256 requestedTakingAmount = takingAmount;
-                makingAmount = _callGetter(OrderAmountGetterParams(
-                    order.getMakerAmount,
-                    order.takingAmount,
-                    takingAmount,
-                    order.makingAmount,
-                    alreadyFilledAmount
-                ));
-                if (makingAmount > remainingMakerAmount) {
-                    makingAmount = remainingMakerAmount;
-                    takingAmount = _callGetter(OrderAmountGetterParams(
-                        order.getTakerAmount,
-                        order.makingAmount,
-                        makingAmount,
-                        order.takingAmount,
-                        alreadyFilledAmount
-                    ));
-=======
                 actualMakingAmount = _getMakingAmount(order.getMakingAmount(), order.takingAmount, actualTakingAmount, order.makingAmount);
                 if (actualMakingAmount > remainingMakerAmount) {
                     actualMakingAmount = remainingMakerAmount;
                     actualTakingAmount = _getTakingAmount(order.getTakingAmount(), order.makingAmount, actualMakingAmount, order.takingAmount);
->>>>>>> 4c4dc3ff
                 }
                 // check that actual rate is not worse than what was expected
                 // actualMakingAmount / actualTakingAmount >= thresholdAmount / takingAmount
@@ -405,20 +318,6 @@
         return _callGetter(getter, orderExpectedAmount, amount, orderResultAmount);
     }
 
-<<<<<<< HEAD
-    function _callGetter(OrderAmountGetterParams memory params) internal view returns(uint256) {
-        if (params.getter.length == 0) {
-            // On empty getter calldata only exact amount is allowed
-            require(params.amount == params.orderExpectedAmount, "LOP: wrong amount");
-            return params.orderResultAmount;
-        } else {
-            bytes memory result = address(this).functionStaticCall(
-                abi.encodePacked(params.getter, params.amount, params.alreadyFilledAmount),
-                "LOP: getAmount call failed"
-            );
-            require(result.length == 32, "LOP: invalid getAmount return");
-            return result.decodeUint256();
-=======
     function _getTakingAmount(bytes calldata getter, uint256 orderExpectedAmount, uint256 amount, uint256 orderResultAmount) private view returns(uint256) {
         if (getter.length == 0) {
             // Linear proportion
@@ -441,7 +340,6 @@
             (bool success, bytes memory result) = target.staticcall(abi.encodePacked(data, amount));
             if (!success || result.length != 32) revert getAmountCallFailed();
             return result.decodeUint256Memory();
->>>>>>> 4c4dc3ff
         }
     }
 }