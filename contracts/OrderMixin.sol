// SPDX-License-Identifier: MIT

pragma solidity 0.8.11;

import { EIP712 } from "@openzeppelin/contracts/utils/cryptography/draft-EIP712.sol";
import "@openzeppelin/contracts/token/ERC20/IERC20.sol";
import "@1inch/solidity-utils/contracts/libraries/SafeERC20.sol";

import "./helpers/AmountCalculator.sol";
import "./helpers/NonceManager.sol";
import "./helpers/PredicateHelper.sol";
import "./interfaces/NotificationReceiver.sol";
import "./libraries/ArgumentsDecoder.sol";
import "./libraries/Callib.sol";
import "./libraries/ECDSA.sol";
import "./OrderLib.sol";

/// @title Regular Limit Order mixin
abstract contract OrderMixin is
    EIP712,
    AmountCalculator,
    NonceManager,
    PredicateHelper
{
    using Callib for address;
    using SafeERC20 for IERC20;
    using ArgumentsDecoder for bytes;
    using OrderLib for OrderLib.Order;

    error UnknownOrder();
    error AccessDenied();
    error AlreadyFilled();
    error PermitLengthTooLow();
    error ZeroTargetIsForbidden();
    error RemainingAmountIsZero();
    error PrivateOrder();
    error BadSignature();
    error ReentrancyDetected();
    error PredicateIsNotTrue();
    error OnlyOneAmountShouldBeZero();
    error TakingAmountTooHigh();
    error MakingAmountTooLow();
    error SwapWithZeroAmount();
    error TransferFromMakerToTakerFailed();
    error TransferFromTakerToMakerFailed();
    error WrongAmount();
    error WrongGetter();
    error getAmountCallFailed();

    /// @notice Emitted every time order gets filled, including partial fills
    event OrderFilled(
        address indexed maker,
        bytes32 orderHash,
        uint256 remaining
    );

    /// @notice Emitted when order gets cancelled
    event OrderCanceled(
        address indexed maker,
        bytes32 orderHash,
        uint256 remainingRaw
    );

    uint256 constant private _ORDER_DOES_NOT_EXIST = 0;
    uint256 constant private _ORDER_FILLED = 1;

    /// @notice Stores unfilled amounts for each order plus one.
    /// Therefore 0 means order doesn't exist and 1 means order was filled
    mapping(bytes32 => uint256) private _remaining;

    /// @notice Returns unfilled amount for order. Throws if order does not exist
    function remaining(bytes32 orderHash) external view returns(uint256) {
        uint256 amount = _remaining[orderHash];
        if(amount == _ORDER_DOES_NOT_EXIST) revert UnknownOrder();
        unchecked { amount -= 1; }
        return amount;
    }

    /// @notice Returns unfilled amount for order
    /// @return Result Unfilled amount of order plus one if order exists. Otherwise 0
    function remainingRaw(bytes32 orderHash) external view returns(uint256) {
        return _remaining[orderHash];
    }

    /// @notice Same as `remainingRaw` but for multiple orders
    function remainingsRaw(bytes32[] memory orderHashes) external view returns(uint256[] memory) {
        uint256[] memory results = new uint256[](orderHashes.length);
        for (uint256 i = 0; i < orderHashes.length; i++) {
            results[i] = _remaining[orderHashes[i]];
        }
        return results;
    }

    error SimulationResults(bool success, bytes res);

    /**
     * @notice Delegates execution to custom implementation. Could be used to validate if `transferFrom` works properly
     * @param target Addresses that will be delegated
     * @param data Data that will be passed to delegatee
     */
    function simulate(address target, bytes calldata data) external {
        // solhint-disable-next-lineavoid-low-level-calls
        (bool success, bytes memory result) = target.delegatecall(data);
        revert SimulationResults(success, result);
    }

    /// @notice Cancels order by setting remaining amount to zero
    function cancelOrder(OrderLib.Order calldata order) external returns(uint256 orderRemaining, bytes32 orderHash) {
        if(order.maker != msg.sender) revert AccessDenied();

        orderHash = hashOrder(order);
        orderRemaining = _remaining[orderHash];
        if(orderRemaining == _ORDER_FILLED) revert AlreadyFilled();
        emit OrderCanceled(msg.sender, orderHash, orderRemaining);
        _remaining[orderHash] = _ORDER_FILLED;
    }

    /// @notice Fills an order. If one doesn't exist (first fill) it will be created using order.makerAssetData
    /// @param order Order quote to fill
    /// @param signature Signature to confirm quote ownership
    /// @param makingAmount Making amount
    /// @param takingAmount Taking amount
    /// @param thresholdAmount Specifies maximum allowed takingAmount when takingAmount is zero, otherwise specifies minimum allowed makingAmount
    function fillOrder(
        OrderLib.Order calldata order,
        bytes calldata signature,
        bytes calldata interaction,
        uint256 makingAmount,
        uint256 takingAmount,
        uint256 thresholdAmount
    ) external returns(uint256 /* actualMakingAmount */, uint256 /* actualTakingAmount */, bytes32 orderHash) {
        return fillOrderTo(order, signature, interaction, makingAmount, takingAmount, thresholdAmount, msg.sender);
    }

    /// @notice Same as `fillOrder` but calls permit first,
    /// allowing to approve token spending and make a swap in one transaction.
    /// Also allows to specify funds destination instead of `msg.sender`
    /// @param order Order quote to fill
    /// @param signature Signature to confirm quote ownership
    /// @param makingAmount Making amount
    /// @param takingAmount Taking amount
    /// @param thresholdAmount Specifies maximum allowed takingAmount when takingAmount is zero, otherwise specifies minimum allowed makingAmount
    /// @param target Address that will receive swap funds
    /// @param permit Should consist of abiencoded token address and encoded `IERC20Permit.permit` call.
    /// @dev See tests for examples
    function fillOrderToWithPermit(
        OrderLib.Order calldata order,
        bytes calldata signature,
        bytes calldata interaction,
        uint256 makingAmount,
        uint256 takingAmount,
        uint256 thresholdAmount,
        address target,
        bytes calldata permit
    ) external returns(uint256 /* actualMakingAmount */, uint256 /* actualTakingAmount */, bytes32 orderHash) {
        if(permit.length < 20) revert PermitLengthTooLow();
        {  // Stack too deep
            (address token, bytes calldata permitData) = permit.decodeTargetAndCalldata();
            IERC20(token).safePermit(permitData);
        }
        return fillOrderTo(order, signature, interaction, makingAmount, takingAmount, thresholdAmount, target);
    }

    /// @notice Same as `fillOrder` but allows to specify funds destination instead of `msg.sender`
    /// @param order_ Order quote to fill
    /// @param signature Signature to confirm quote ownership
    /// @param makingAmount Making amount
    /// @param takingAmount Taking amount
    /// @param thresholdAmount Specifies maximum allowed takingAmount when takingAmount is zero, otherwise specifies minimum allowed makingAmount
    /// @param target Address that will receive swap funds
    function fillOrderTo(
        OrderLib.Order calldata order_,
        bytes calldata signature,
        bytes calldata interaction,
        uint256 makingAmount,
        uint256 takingAmount,
        uint256 thresholdAmount,
        address target
    ) public returns(uint256 /* actualMakingAmount */, uint256 /* actualTakingAmount */, bytes32 orderHash) {
        if(target == address(0)) revert ZeroTargetIsForbidden();
        orderHash = hashOrder(order_);

        OrderLib.Order calldata order = order_; // Helps with "Stack too deep"

        {  // Stack too deep
            uint256 remainingMakerAmount = _remaining[orderHash];
            if(remainingMakerAmount == _ORDER_FILLED) revert RemainingAmountIsZero();
            if(order.allowedSender != address(0) && order.allowedSender != msg.sender) revert PrivateOrder();
            if (remainingMakerAmount == _ORDER_DOES_NOT_EXIST) {
                // First fill: validate order and permit maker asset
                if(!ECDSA.recoverOrIsValidSignature(order.maker, orderHash, signature)) revert BadSignature();
                remainingMakerAmount = order.makingAmount;

                bytes calldata permit = order.permit(); // Helps with "Stack too deep"
                if (permit.length >= 20) {
                    // proceed only if permit length is enough to store address
                    (address token, bytes calldata permitCalldata) = permit.decodeTargetAndCalldata();
                    IERC20(token).safePermit(permitCalldata);
                    if(_remaining[orderHash] != _ORDER_DOES_NOT_EXIST) revert ReentrancyDetected();
                }
            } else {
                unchecked { remainingMakerAmount -= 1; }
            }

            // Check if order is valid
            if (order.predicate().length > 0) {
                if(!checkPredicate(order)) revert PredicateIsNotTrue();
            }

            // Compute maker and taker assets amount
            if ((takingAmount == 0) == (makingAmount == 0)) {
                revert OnlyOneAmountShouldBeZero();
            } else if (takingAmount == 0) {
                uint256 requestedMakingAmount = makingAmount;
                if (makingAmount > remainingMakerAmount) {
                    makingAmount = remainingMakerAmount;
                }
                takingAmount = _callGetter(order.getTakingAmount(), order.makingAmount, makingAmount, order.takingAmount);
                // check that actual rate is not worse than what was expected
                // takingAmount / makingAmount <= thresholdAmount / requestedMakingAmount
                if(takingAmount * requestedMakingAmount > thresholdAmount * makingAmount) revert TakingAmountTooHigh();
            } else {
                uint256 requestedTakingAmount = takingAmount;
                makingAmount = _callGetter(order.getMakingAmount(), order.takingAmount, takingAmount, order.makingAmount);
                if (makingAmount > remainingMakerAmount) {
                    makingAmount = remainingMakerAmount;
                    takingAmount = _callGetter(order.getTakingAmount(), order.makingAmount, makingAmount, order.takingAmount);
                }
                // check that actual rate is not worse than what was expected
                // makingAmount / takingAmount >= thresholdAmount / requestedTakingAmount
                if(makingAmount * requestedTakingAmount < thresholdAmount * takingAmount) revert MakingAmountTooLow();
            }

            if(makingAmount == 0 || takingAmount == 0) revert SwapWithZeroAmount();

            // Update remaining amount in storage
            unchecked {
                remainingMakerAmount = remainingMakerAmount - makingAmount;
                _remaining[orderHash] = remainingMakerAmount + 1;
            }
            emit OrderFilled(msg.sender, orderHash, remainingMakerAmount);
        }

        // Maker can handle funds interactively
        if (order.preInteraction().length >= 20) {
            // proceed only if interaction length is enough to store address
            (address interactionTarget, bytes calldata interactionData) = order.preInteraction().decodeTargetAndCalldata();
            PreInteractionNotificationReceiver(interactionTarget).fillOrderPreInteraction(
                msg.sender, order.makerAsset, order.takerAsset, makingAmount, takingAmount, interactionData
            );
        }

        // Maker => Taker
        if(!_callTransferFrom(
            order.makerAsset,
            order.maker,
            target,
            makingAmount,
            order.makerAssetData()
        )) revert TransferFromMakerToTakerFailed();

        if (interaction.length >= 20) {
            // proceed only if interaction length is enough to store address
            (address interactionTarget, bytes calldata interactionData) = interaction.decodeTargetAndCalldata();
            InteractionNotificationReceiver(interactionTarget).fillOrderInteraction(
                msg.sender, order.makerAsset, order.takerAsset, makingAmount, takingAmount, interactionData
            );
        }

        // Taker => Maker
        if(!_callTransferFrom(
            order.takerAsset,
            msg.sender,
            order.receiver == address(0) ? order.maker : order.receiver,
            takingAmount,
            order.takerAssetData()
        )) revert TransferFromTakerToMakerFailed();

        // Maker can handle funds interactively
        if (order.postInteraction().length >= 20) {
            // proceed only if interaction length is enough to store address
            (address interactionTarget, bytes calldata interactionData) = order.postInteraction().decodeTargetAndCalldata();
            PostInteractionNotificationReceiver(interactionTarget).fillOrderPostInteraction(
                msg.sender, order.makerAsset, order.takerAsset, makingAmount, takingAmount, interactionData
            );
        }

        return (makingAmount, takingAmount, orderHash);
    }

    /// @notice Checks order predicate
    function checkPredicate(OrderLib.Order calldata order) public view returns(bool) {
        (bool success, uint256 res) = address(this).staticcallForUint(order.predicate());
        return success && res == 1;
    }

    function hashOrder(OrderLib.Order calldata order) public view returns(bytes32) {
        return _hashTypedDataV4(order.hash());
    }

    function _callTransferFrom(address asset, address from, address to, uint256 amount, bytes calldata input) private returns(bool success) {
        bytes4 selector = IERC20.transferFrom.selector;
        assembly { // solhint-disable-line no-inline-assembly
            let data := mload(0x40)
            mstore(0x40, add(data, add(100, input.length)))

            mstore(data, selector)
            mstore(add(data, 0x04), from)
            mstore(add(data, 0x24), to)
            mstore(add(data, 0x44), amount)
            calldatacopy(add(data, 0x64), input.offset, input.length)
            let status := call(gas(), asset, 0, data, add(100, input.length), 0x0, 0x20)
            success := and(status, or(iszero(returndatasize()), and(gt(returndatasize(), 31), eq(mload(0), 1))))
        }
    }

    function _callGetter(bytes calldata getter, uint256 orderExpectedAmount, uint256 amount, uint256 orderResultAmount) private view returns(uint256) {
        if (getter.length == 0) {
            // On empty getter calldata only exact amount is allowed
            if(amount != orderExpectedAmount) revert WrongAmount();
            return orderResultAmount;
        } else if (getter.length == 1) {
            // Linear proportion
            if (getter[0] == "m") {
                return getMakingAmount(orderResultAmount, orderExpectedAmount, amount);
            } else if (getter[0] == "t") {
                return getTakingAmount(orderExpectedAmount, orderResultAmount, amount);
            } else {
                revert WrongGetter();
            }
        } else {
<<<<<<< HEAD
            (bool success, bytes memory result) = address(this).staticcall(abi.encodePacked(getter, amount));
            if(!success || result.length != 32) revert getAmountCallFailed();
=======
            (address target, bytes calldata data) = getter.decodeTargetAndCalldata();
            (bool success, bytes memory result) = target.staticcall(abi.encodePacked(data, amount));
            require(success && result.length == 32, "LOP: getAmount call failed");
>>>>>>> 37e7311d
            return result.decodeUint256Memory();
        }
    }
}<|MERGE_RESOLUTION|>--- conflicted
+++ resolved
@@ -329,14 +329,9 @@
                 revert WrongGetter();
             }
         } else {
-<<<<<<< HEAD
-            (bool success, bytes memory result) = address(this).staticcall(abi.encodePacked(getter, amount));
-            if(!success || result.length != 32) revert getAmountCallFailed();
-=======
             (address target, bytes calldata data) = getter.decodeTargetAndCalldata();
             (bool success, bytes memory result) = target.staticcall(abi.encodePacked(data, amount));
-            require(success && result.length == 32, "LOP: getAmount call failed");
->>>>>>> 37e7311d
+            if(!success || result.length != 32) revert getAmountCallFailed();
             return result.decodeUint256Memory();
         }
     }
