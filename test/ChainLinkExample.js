--- conflicted
+++ resolved
@@ -75,18 +75,9 @@
         const signature = await signOrder(order, chainId, swap.address, addr1);
 
         const { r, vs } = compactSignature(signature);
-<<<<<<< HEAD
-        await expect(swap.fillOrderExt(order, r, vs, ether('1'), makeMakingAmount(ether('4040.01')), order.extension)) // taking threshold = 4000 + 1% + eps
+        await expect(swap.fillOrderExt(order, r, vs, ether('1'), fillWithMakingAmount(ether('4040.01')), order.extension)) // taking threshold = 4000 + 1% + eps
             .to.changeTokenBalances(dai, [addr, addr1], [ether('-4040'), ether('4040')])
             .to.changeTokenBalances(weth, [addr, addr1], [ether('1'), ether('-1')]);
-=======
-        await swap.fillOrderExt(order, r, vs, ether('1'), fillWithMakingAmount(ether('4040.01')), order.extension); // taking threshold = 4000 + 1% + eps
-
-        expect(await dai.balanceOf(addr1.address)).to.equal(makerDai.add(ether('4040')));
-        expect(await dai.balanceOf(addr.address)).to.equal(takerDai.sub(ether('4040')));
-        expect(await weth.balanceOf(addr1.address)).to.equal(makerWeth.sub(ether('1')));
-        expect(await weth.balanceOf(addr.address)).to.equal(takerWeth.add(ether('1')));
->>>>>>> 4b72cea5
     });
 
     it('dai -> 1inch stop loss order', async function () {
@@ -113,18 +104,9 @@
         const signature = await signOrder(order, chainId, swap.address, addr1);
 
         const { r, vs } = compactSignature(signature);
-<<<<<<< HEAD
-        await expect(swap.fillOrderExt(order, r, vs, makingAmount, makeMakingAmount(takingAmount.add(ether('0.01'))), order.extension)) // taking threshold = exact taker amount + eps
+        await expect(swap.fillOrderExt(order, r, vs, makingAmount, fillWithMakingAmount(takingAmount.add(ether('0.01'))), order.extension)) // taking threshold = exact taker amount + eps
             .to.changeTokenBalances(dai, [addr, addr1], [takingAmount.mul(-1), takingAmount])
             .to.changeTokenBalances(inch, [addr, addr1], [makingAmount, makingAmount.mul(-1)]);
-=======
-        await swap.fillOrderExt(order, r, vs, makingAmount, fillWithMakingAmount(takingAmount.add(ether('0.01'))), order.extension); // taking threshold = exact taker amount + eps
-
-        expect(await dai.balanceOf(addr1.address)).to.equal(makerDai.add(takingAmount));
-        expect(await dai.balanceOf(addr.address)).to.equal(takerDai.sub(takingAmount));
-        expect(await inch.balanceOf(addr1.address)).to.equal(makerInch.sub(makingAmount));
-        expect(await inch.balanceOf(addr.address)).to.equal(takerInch.add(makingAmount));
->>>>>>> 4b72cea5
     });
 
     it('dai -> 1inch stop loss order predicate is invalid', async function () {
@@ -179,17 +161,8 @@
         const signature = await signOrder(order, chainId, swap.address, addr1);
 
         const { r, vs } = compactSignature(signature);
-<<<<<<< HEAD
-        await expect(swap.fillOrderExt(order, r, vs, makingAmount, makeMakingAmount(takingAmount), order.extension))
+        await expect(swap.fillOrderExt(order, r, vs, makingAmount, fillWithMakingAmount(takingAmount), order.extension))
             .to.changeTokenBalances(dai, [addr, addr1], [takingAmount.mul(-1), takingAmount])
             .to.changeTokenBalances(weth, [addr, addr1], [makingAmount, makingAmount.mul(-1)]);
-=======
-        await swap.fillOrderExt(order, r, vs, makingAmount, fillWithMakingAmount(takingAmount), order.extension);
-
-        expect(await dai.balanceOf(addr1.address)).to.equal(makerDai.add(takingAmount));
-        expect(await dai.balanceOf(addr.address)).to.equal(takerDai.sub(takingAmount));
-        expect(await weth.balanceOf(addr1.address)).to.equal(makerWeth.sub(makingAmount));
-        expect(await weth.balanceOf(addr.address)).to.equal(takerWeth.add(makingAmount));
->>>>>>> 4b72cea5
     });
 });