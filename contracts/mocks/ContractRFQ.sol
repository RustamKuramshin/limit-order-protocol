// SPDX-License-Identifier: MIT

pragma solidity ^0.8.0;

import "@openzeppelin/contracts/interfaces/IERC1271.sol";
import "@openzeppelin/contracts/token/ERC20/ERC20.sol";

import "../LimitOrderProtocol.sol";
<<<<<<< HEAD
=======
import "../libraries/CalldataLib.sol";
>>>>>>> 534db135
import "../OrderRFQLib.sol";
import { EIP712Alien } from "./EIP712Alien.sol";

contract ContractRFQ is IERC1271, EIP712Alien, ERC20 {
    using SafeERC20 for IERC20;
<<<<<<< HEAD
    using OrderRFQLib for OrderRFQLib.OrderRFQ;
    using OrderRFQLib for OrderRFQLib.Address;
=======
    using CalldataLib for bytes;
    using OrderRFQLib for OrderRFQLib.OrderRFQ;
    using CalldataLib for CalldataLib.Address;
>>>>>>> 534db135

    error NotAllowedToken();
    error BadPrice();
    error MalformedSignature();

    address immutable public protocol;
    IERC20 immutable public token0;
    IERC20 immutable public token1;
    uint256 immutable public fee;
    uint256 immutable public fee2;

    constructor(
        address _protocol,
        IERC20 _token0,
        IERC20 _token1,
        uint256 _fee,
        string memory name,
        string memory symbol
    )
        EIP712Alien(_protocol, "1inch Limit Order Protocol", "3")
        ERC20(name, symbol)
    {
        protocol = _protocol;
        token0 = _token0;
        token1 = _token1;
        fee = _fee;
        fee2 = 2e18 * _fee / (1e18 + _fee);
        _token0.approve(_protocol, type(uint256).max);
        _token1.approve(_protocol, type(uint256).max);
    }

    function decimals() public pure override returns (uint8) {
        return 6;
    }

    function deposit(IERC20 token, uint256 amount) public {
        depositFor(token, amount, msg.sender);
    }

    function depositFor(IERC20 token, uint256 amount, address to) public {
        if (token != token0 && token != token1) revert NotAllowedToken();

        _mint(to, amount * fee2 / 1e18);
        token.safeTransferFrom(msg.sender, address(this), amount);
    }

    function withdraw(IERC20 token, uint256 amount) public {
        withdrawFor(token, amount, msg.sender);
    }

    function withdrawFor(IERC20 token, uint256 amount, address to) public {
        if (token != token0 && token != token1) revert NotAllowedToken();

        _burn(msg.sender, amount);
        token.safeTransfer(to, amount * fee2 / 1e18);
    }

    function isValidSignature(bytes32 hash, bytes calldata signature) external view override returns(bytes4) {
        if (signature.length != 32 * 7) revert MalformedSignature();

        OrderRFQLib.OrderRFQ calldata order;
        assembly { // solhint-disable-line no-inline-assembly
            order := signature.offset
        }

        if (
            (
                (order.makerAsset.get() != address(token0) || order.takerAsset.get() != address(token1)) &&
                (order.makerAsset.get() != address(token1) || order.takerAsset.get() != address(token0))
            ) ||
            order.makingAmount * fee > order.takingAmount * 1e18 ||
            order.maker.get() != address(this) || // TODO: remove redundant check
            order.hash(_domainSeparatorV4()) != hash
        ) revert BadPrice();

        return this.isValidSignature.selector;
    }
}<|MERGE_RESOLUTION|>--- conflicted
+++ resolved
@@ -6,23 +6,15 @@
 import "@openzeppelin/contracts/token/ERC20/ERC20.sol";
 
 import "../LimitOrderProtocol.sol";
-<<<<<<< HEAD
-=======
 import "../libraries/CalldataLib.sol";
->>>>>>> 534db135
 import "../OrderRFQLib.sol";
 import { EIP712Alien } from "./EIP712Alien.sol";
 
 contract ContractRFQ is IERC1271, EIP712Alien, ERC20 {
     using SafeERC20 for IERC20;
-<<<<<<< HEAD
-    using OrderRFQLib for OrderRFQLib.OrderRFQ;
-    using OrderRFQLib for OrderRFQLib.Address;
-=======
     using CalldataLib for bytes;
     using OrderRFQLib for OrderRFQLib.OrderRFQ;
     using CalldataLib for CalldataLib.Address;
->>>>>>> 534db135
 
     error NotAllowedToken();
     error BadPrice();
