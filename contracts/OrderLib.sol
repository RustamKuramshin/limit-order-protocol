// SPDX-License-Identifier: MIT

pragma solidity 0.8.18;

import "@1inch/solidity-utils/contracts/libraries/ECDSA.sol";
import "@1inch/solidity-utils/contracts/libraries/AddressLib.sol";

import "./interfaces/IOrderMixin.sol";
import "./libraries/ConstraintsLib.sol";
import "./libraries/ExtensionLib.sol";
import "./helpers/AmountCalculator.sol";

library OrderLib {
    using AddressLib for Address;
    using ConstraintsLib for Constraints;
    using ExtensionLib for bytes;

    error WrongGetter();
    error GetAmountCallFailed();
    error MissingOrderExtension();
    error UnexpectedOrderExtension();
    error ExtensionInvalid();

    bytes32 constant internal _LIMIT_ORDER_TYPEHASH = keccak256(
        "Order("
            "uint256 salt,"
<<<<<<< HEAD
            "uint256 makerAsset,"
=======
            "address maker,"
            "address makerAsset,"
>>>>>>> f85c0c1e
            "address takerAsset,"
            "uint256 makingAmount,"
            "uint256 takingAmount,"
            "uint256 constraints"
        ")"
    );

    function hash(IOrderMixin.Order calldata order, bytes32 domainSeparator) internal pure returns(bytes32 result) {
        bytes32 typehash = _LIMIT_ORDER_TYPEHASH;
        assembly ("memory-safe") { // solhint-disable-line no-inline-assembly
            let ptr := mload(0x40)

            // keccak256(abi.encode(_LIMIT_ORDER_TYPEHASH, order));
            mstore(ptr, typehash)
            calldatacopy(add(ptr, 0x20), order, 0xe0)
            result := keccak256(ptr, 0x100)
        }
        result = ECDSA.toTypedDataHash(domainSeparator, result);
    }

    function calculateMakingAmount(
        IOrderMixin.Order calldata order,
        bytes calldata extension,
        uint256 requestedTakingAmount,
        uint256 remainingMakingAmount,
        bytes32 orderHash
    ) internal view returns(uint256) {
        bytes calldata getter = extension.makingAmountGetter();
        if (getter.length == 0) {
            // Linear proportion
            return AmountCalculator.getMakingAmount(order.makingAmount, order.takingAmount, requestedTakingAmount);
        }
        return _callGetter(getter, requestedTakingAmount, remainingMakingAmount, orderHash);
    }

    function calculateTakingAmount(
        IOrderMixin.Order calldata order,
        bytes calldata extension,
        uint256 requestedMakingAmount,
        uint256 remainingMakingAmount,
        bytes32 orderHash
    ) internal view returns(uint256) {
        bytes calldata getter = extension.takingAmountGetter();
        if (getter.length == 0) {
            // Linear proportion
            return AmountCalculator.getTakingAmount(order.makingAmount, order.takingAmount, requestedMakingAmount);
        }
        return _callGetter(getter, requestedMakingAmount, remainingMakingAmount, orderHash);
    }

    function _callGetter(
        bytes calldata getter,
        uint256 requestedAmount,
        uint256 remainingMakingAmount,
        bytes32 orderHash
    ) private view returns(uint256) {
        if (getter.length < 20) revert WrongGetter();

        (bool success, bytes memory result) = address(bytes20(getter)).staticcall(abi.encodePacked(getter[20:], requestedAmount, remainingMakingAmount, orderHash));
        if (!success || result.length != 32) revert GetAmountCallFailed();
        return abi.decode(result, (uint256));
    }

    function validateExtension(IOrderMixin.Order calldata order, bytes calldata extension) internal pure {
        if (order.constraints.hasExtension()) {
            if (extension.length == 0) revert MissingOrderExtension();
            // Lowest 160 bits of the order salt must be equal to the lowest 160 bits of the extension hash
            if (uint256(keccak256(extension)) & type(uint160).max != order.salt & type(uint160).max) revert ExtensionInvalid();
        } else {
            if (extension.length > 0) revert UnexpectedOrderExtension();
        }
    }
}<|MERGE_RESOLUTION|>--- conflicted
+++ resolved
@@ -24,12 +24,8 @@
     bytes32 constant internal _LIMIT_ORDER_TYPEHASH = keccak256(
         "Order("
             "uint256 salt,"
-<<<<<<< HEAD
-            "uint256 makerAsset,"
-=======
             "address maker,"
             "address makerAsset,"
->>>>>>> f85c0c1e
             "address takerAsset,"
             "uint256 makingAmount,"
             "uint256 takingAmount,"
