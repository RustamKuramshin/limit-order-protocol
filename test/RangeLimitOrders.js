--- conflicted
+++ resolved
@@ -1,15 +1,9 @@
 const { ethers } = require('hardhat');
 const { parseUnits } = require('ethers/lib/utils.js');
 const { loadFixture } = require('@nomicfoundation/hardhat-network-helpers');
-<<<<<<< HEAD
 const { expect } = require('@1inch/solidity-utils');
-const { fillWithMakingAmount, buildMakerTraits, buildOrder, signOrder } = require('./helpers/orderUtils');
 const { ether } = require('./helpers/utils');
-=======
-const { expect, trim0x } = require('@1inch/solidity-utils');
 const { buildMakerTraits, buildOrder, signOrder, buildTakerTraits } = require('./helpers/orderUtils');
-const { cutLastArg, ether } = require('./helpers/utils');
->>>>>>> 58bed0a4
 const { deploySwapTokens, deployRangeAmountCalculator } = require('./helpers/fixtures');
 
 describe('RangeLimitOrders', function () {
