--- conflicted
+++ resolved
@@ -65,7 +65,6 @@
         uint256 remainingRaw
     );
 
-<<<<<<< HEAD
     // Fixed-size order part with core information
     struct StaticOrder {
         uint256 salt;
@@ -100,8 +99,6 @@
     bytes32 constant public LIMIT_ORDER_TYPEHASH = keccak256(
         "Order(uint256 salt,address makerAsset,address takerAsset,address maker,address receiver,address allowedSender,uint256 makingAmount,uint256 takingAmount,bytes makerAssetData,bytes takerAssetData,bytes getMakerAmount,bytes getTakerAmount,bytes predicate,bytes permit,bytes interaction)"
     );
-=======
->>>>>>> 732c20c3
     uint256 constant private _ORDER_DOES_NOT_EXIST = 0;
     uint256 constant private _ORDER_FILLED = 1;
 
@@ -247,7 +244,7 @@
                 if (actualMakingAmount > remainingMakerAmount) {
                     actualMakingAmount = remainingMakerAmount;
                 }
-<<<<<<< HEAD
+
                 takingAmount = _callGetter(
                     order.getTakerAmount,
                     order.makingAmount,
@@ -255,14 +252,10 @@
                     order.takingAmount,
                     remainingMakerAmount
                 );
-=======
-                actualTakingAmount = _getTakingAmount(order.getTakingAmount(), order.makingAmount, actualMakingAmount, order.takingAmount, remainingMakerAmount);
->>>>>>> 732c20c3
                 // check that actual rate is not worse than what was expected
                 // actualTakingAmount / actualMakingAmount <= thresholdAmount / makingAmount
                 if (actualTakingAmount * makingAmount > thresholdAmount * actualMakingAmount) revert TakingAmountTooHigh();
             } else {
-<<<<<<< HEAD
                 uint256 requestedTakingAmount = takingAmount;
                 makingAmount = _callGetter(
                     order.getMakerAmount,
@@ -280,12 +273,6 @@
                         order.takingAmount,
                         remainingMakerAmount
                     );
-=======
-                actualMakingAmount = _getMakingAmount(order.getMakingAmount(), order.takingAmount, actualTakingAmount, order.makingAmount, remainingMakerAmount);
-                if (actualMakingAmount > remainingMakerAmount) {
-                    actualMakingAmount = remainingMakerAmount;
-                    actualTakingAmount = _getTakingAmount(order.getTakingAmount(), order.makingAmount, actualMakingAmount, order.takingAmount, remainingMakerAmount);
->>>>>>> 732c20c3
                 }
                 // check that actual rate is not worse than what was expected
                 // actualMakingAmount / actualTakingAmount >= thresholdAmount / takingAmount
@@ -393,7 +380,6 @@
         return _callGetter(getter, orderExpectedAmount, amount, orderResultAmount, orderResultAmount - remainingMakerAmount);
     }
 
-<<<<<<< HEAD
     function _callGetter(bytes memory getter, uint256 orderExpectedAmount, uint256 amount, uint256 orderResultAmount, uint256 remainingAmount) private view returns(uint256) {
         if (getter.length == 0) {
             // On empty getter calldata only exact amount is allowed
@@ -406,43 +392,6 @@
             );
             require(result.length == 32, "LOP: invalid getAmount return");
             return result.decodeUint256();
-=======
-    function _getTakingAmount(
-        bytes calldata getter,
-        uint256 orderExpectedAmount,
-        uint256 amount,
-        uint256 orderResultAmount,
-        uint256 remainingMakerAmount
-    ) private view returns(uint256) {
-        if (getter.length == 0) {
-            // Linear proportion
-            return getTakingAmount(orderExpectedAmount, orderResultAmount, amount);
-        }
-        return _callGetter(getter, orderExpectedAmount, amount, orderResultAmount, orderExpectedAmount - remainingMakerAmount);
-    }
-
-    function _callGetter(
-        bytes calldata getter,
-        uint256 orderExpectedAmount,
-        uint256 amount,
-        uint256 orderResultAmount,
-        uint256 alreadyFilledAmount
-    ) private view returns(uint256) {
-        if (getter.length == 1) {
-            if (OrderLib.getterIsFrozen(getter)) {
-                // On "x" getter calldata only exact amount is allowed
-                if (amount != orderExpectedAmount) revert WrongAmount();
-                return orderResultAmount;
-            } else {
-                revert WrongGetter();
-            }
-        } else {
-            (address target, bytes calldata data) = getter.decodeTargetAndCalldata();
-            (bool success, bytes memory result) = target.staticcall(abi.encodePacked(data, amount, alreadyFilledAmount));
-
-            if (!success || result.length != 32) revert getAmountCallFailed();
-            return result.decodeUint256Memory();
->>>>>>> 732c20c3
         }
     }
 }